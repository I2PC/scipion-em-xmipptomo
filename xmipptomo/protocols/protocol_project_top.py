# **************************************************************************
# *
# * Authors:     David Herreros Calero (dherreros@cnb.csic.es)
# *              Estrella Fernandez Gimenez (me.fernandez@cnb.csic.es)
# *
# * Unidad de  Bioinformatica of Centro Nacional de Biotecnologia , CSIC
# *
# * This program is free software; you can redistribute it and/or modify
# * it under the terms of the GNU General Public License as published by
# * the Free Software Foundation; either version 2 of the License, or
# * (at your option) any later version.
# *
# * This program is distributed in the hope that it will be useful,
# * but WITHOUT ANY WARRANTY; without even the implied warranty of
# * MERCHANTABILITY or FITNESS FOR A PARTICULAR PURPOSE.  See the
# * GNU General Public License for more details.
# *
# * You should have received a copy of the GNU General Public License
# * along with this program; if not, write to the Free Software
# * Foundation, Inc., 59 Temple Place, Suite 330, Boston, MA
# * 02111-1307  USA
# *
# *  All comments concerning this program package may be sent to the
# *  e-mail address 'scipion@cnb.csic.es'
# *
# **************************************************************************
import numpy as np
from pwem.emlib.image import ImageHandler as ih
from pwem.emlib import lib
from pwem.objects import Particle, Volume, Coordinate, Transform, String
from pwem.protocols import ProtAnalysis3D
from pyworkflow.protocol.params import PointerParam, EnumParam, IntParam, BooleanParam
from tomo.objects import SubTomogram


class XmippProtSubtomoProject(ProtAnalysis3D):
    """
    Project a set of volumes or subtomograms to obtain their X, Y or Z projection of the desired range of slices.
    """
    _label = 'subtomo projection'

    # --------------------------- DEFINE param functions ------------------------
    def _defineParams(self, form):
        form.addSection(label='General parameters')
        form.addParam('input', PointerParam, pointerClass="SetOfSubTomograms, SetOfVolumes",
                      label='Input Volumes', help='This protocol can *not* work with .em files *if* the input is a set'
                                                  ' of tomograms or a set of volumes, ')
        form.addParam('radAvg', BooleanParam, default=False, label='Compute radial average?',
                      help='Compute the radial average with respect to Z of the input volumes and from them, '
                           'it computes their projections in the desired direction')
        form.addParam('dirParam', EnumParam, choices=['X', 'Y', 'Z'], default=2, display=EnumParam.DISPLAY_HLIST,
                      label='Projection direction', condition='radAvg == False')
        form.addParam('rangeParam', EnumParam, choices=['All', 'Range'], default=0, display=EnumParam.DISPLAY_HLIST,
                      label='Range of slices', condition='radAvg == False',
                      help='Range of slices used to compute the projection, where 0 is the central slice.')
        form.addParam('cropParam', IntParam, default=10, label='Slices', condition="rangeParam == 1",
                      help='Crop this amount of voxels in each side of the selected direction.')

    # --------------------------- INSERT steps functions ------------------------
    def _insertAllSteps(self):

        self._insertFunctionStep('projectZStep')
        self._insertFunctionStep('createOutputStep')

    # --------------------------- STEPS functions -------------------------------
    def projectZStep(self):
        input = self.input.get()
        x, y, z = input.getDim()
        dir = self.dirParam.get()
        if self.rangeParam.get() == 1:
            cropParam = self.cropParam.get()

        fnProj = self._getExtraPath("projections.mrcs")
        lib.createEmptyFile(fnProj, x, y, 1, input.getSize())

        for i, subtomo in enumerate(input.iterItems()):
            fn = subtomo.getLocation()
            if fn[1].endswith('.mrc'):
                fn = list(fn)
                fn[1] += ':mrc'
                fn = tuple(fn)
<<<<<<< HEAD
=======
                subtomo.setFileName(fn[1])
>>>>>>> 07407c90

            vol = Volume()
            vol.setLocation('%d@%s' % fn)
            vol = ih().read(vol.getLocation())
            img = ih().createImage()
            if self.radAvg.get():
                img = vol.radialAverageAxis()
            else:
                volData = vol.getData()
                proj = np.empty([x, y])
                if dir == 0:
                    if self.rangeParam.get() == 1:
                        volData = volData[:, :, int(x/2 - cropParam):int(x/2 + cropParam):1]
                    for zi in range(z):
                        for yi in range(y):
                            proj[zi, yi] = np.sum(volData[zi, yi, :])
                elif dir == 1:
                    if self.rangeParam.get() == 1:
                        volData = volData[:, int(x/2 - cropParam):int(x/2 + cropParam):1, :]
                    for zi in range(z):
                        for xi in range(x):
                            proj[zi, xi] = np.sum(volData[zi, :, xi])
                elif dir == 2:
                    if self.rangeParam.get() == 1:
                        volData = volData[int(x/2 - cropParam):int(x/2 + cropParam):1, :, :]
                    for xi in range(x):
                        for yi in range(y):
                            proj[xi, yi] = np.sum(volData[:, yi, xi])
                img.setData(proj)

            img.write('%d@%s' % (i+1, fnProj))

    def createOutputStep(self):
        input = self.input.get()
        imgSetOut = self._createSetOfParticles()
        imgSetOut.setSamplingRate(input.getSamplingRate())
        imgSetOut.setAlignmentProj()
        for i, subtomo in enumerate(input.iterItems()):
            idx = subtomo.getObjId()
            p = Particle()
            p.setLocation(ih._convertToLocation((i+1, self._getExtraPath("projections.mrcs"))))
            p._subtomogramID = String(idx)
            if type(subtomo) == SubTomogram:
                if subtomo.hasCoordinate3D():
                    coord = Coordinate()
                    coord.setX(subtomo.getCoordinate3D().getX())
                    coord.setY(subtomo.getCoordinate3D().getY())
                    p.setCoordinate(coord)
                p.setClassId(subtomo.getClassId())
            if subtomo.hasTransform():
                transform = Transform()
                transform.setMatrix(subtomo.getTransform().getMatrix())
                p.setTransform(transform)
            imgSetOut.append(p)

        imgSetOut.setObjComment(self.getSummary(imgSetOut))
        self._defineOutputs(outputParticles=imgSetOut)
        self._defineSourceRelation(self.input, imgSetOut)

        if self.radAvg.get():
            avgFile = self._getExtraPath("average.xmp")
            imgh = ih()
            avgImage = imgh.computeAverage(imgSetOut)
            avgImage.write(avgFile)
            avg = Particle()
            avg.setLocation(1, avgFile)
            avg.copyInfo(imgSetOut)
            self._defineOutputs(outputAverage=avg)
            self._defineSourceRelation(self.input, avg)

    # --------------------------- INFO functions ------------------------------
    def _methods(self):
        vols = self.input.get()
        return ["Projection of %d volumes with dimensions %s obtained."
                % (vols.getSize(), vols.getDimensions())]

    def _summary(self):
        summary = []
        if not self.isFinished():
            summary.append("Output views not ready yet.")

        if self.getOutputsSize() >= 1:
            for key, output in self.iterOutputAttributes():
                summary.append("*%s:* \n %s " % (key, output.getObjComment()))
        return summary

    def getSummary(self, imgSetOut):
        summary = []
        summary.append("Number of projections generated: %s" % imgSetOut.getSize())
        return "\n".join(summary)<|MERGE_RESOLUTION|>--- conflicted
+++ resolved
@@ -79,11 +79,7 @@
                 fn = list(fn)
                 fn[1] += ':mrc'
                 fn = tuple(fn)
-<<<<<<< HEAD
-=======
                 subtomo.setFileName(fn[1])
->>>>>>> 07407c90
-
             vol = Volume()
             vol.setLocation('%d@%s' % fn)
             vol = ih().read(vol.getLocation())
