--- conflicted
+++ resolved
@@ -74,11 +74,7 @@
         for item in input.iterItems():
             vol = Volume()
             idx = item.getObjId()
-<<<<<<< HEAD
-            vol.setLocation(item.getLocation())
-=======
             vol.setLocation('%d@%s' % (item.getLocation()))
->>>>>>> eb848e1f
             vol = ImageHandler().read(vol.getLocation())
             volData = vol.getData()
             proj = np.empty([x, y])
