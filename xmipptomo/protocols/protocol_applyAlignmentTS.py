--- conflicted
+++ resolved
@@ -1,6 +1,6 @@
 # **************************************************************************
 # *
-# * Authors:     Federico P. de Isidro Gomez (fp.deisidro@cnb.csi.es) [1]
+# * Authors:     Federico P. de Isidro Gomez (fp.deisidro@cnb.csic.es) [1]
 # *
 # * [1] Centro Nacional de Biotecnologia, CSIC, Spain
 # *
@@ -65,11 +65,7 @@
         path.makePath(extraPrefix)
         outputTsFileName = os.path.join(extraPrefix, "%s.mrc" % tsId)
 
-<<<<<<< HEAD
-        avgRotAngle = utils.calculateAverageRotationAngleFromTM(ts)
-=======
         avgRotAngle, _, _ = utils.calculateRotationAngleAndShiftsFromTM(ts)
->>>>>>> ed7a96eb
         swap = True if (avgRotAngle > 45 or avgRotAngle < -45) else False
 
         ts.applyTransform(outputTsFileName, swapXY=swap)
