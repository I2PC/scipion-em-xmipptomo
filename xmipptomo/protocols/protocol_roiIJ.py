--- conflicted
+++ resolved
@@ -24,34 +24,17 @@
 # *
 # **************************************************************************
 
-<<<<<<< HEAD
-from pwem import Domain
-from pwem.viewers.showj import *
-from pwem.protocols import ProtAnalysis2D
-from pyworkflow.protocol.params import PointerParam
-
-Mesh = Domain.importFromPlugin('tomo.objects', 'Mesh', doRaise=True)
-TomogramsTreeProvider = Domain.importFromPlugin('tomo.viewers.views_tkinter_tree',
-                                                'TomogramsTreeProvider')
-TomogramsDialog = Domain.importFromPlugin('tomo.viewers.views_tkinter_tree',
-                                                'TomogramsDialog')
-
-ProtTomoBase = Domain.importFromPlugin('tomo.protocols.protocol_base',
-                                       'ProtTomoBase')
-=======
 import os
 import numpy as np
 
-from pyworkflow.em.viewers.showj import *
-from pyworkflow.em.protocol import ProtAnalysis2D
 from pyworkflow.protocol.params import PointerParam
+import pyworkflow.utils as pwutlis
+from pwem.viewers.showj import *
+from pwem.protocols import ProtAnalysis2D
 
-import pyworkflow.utils as pwutlis
-
-from tomo.objects import Mesh, SetOfMeshes
+from tomo.objects import Mesh
 from tomo.viewers.views_tkinter_tree import TomogramsTreeProvider, TomogramsDialog
 from tomo.protocols.protocol_base import ProtTomoBase
->>>>>>> eb848e1f
 
 
 class XmippProtRoiIJ(ProtAnalysis2D, ProtTomoBase):
