--- conflicted
+++ resolved
@@ -32,7 +32,6 @@
 from pwem.protocols import EMProtocol
 from tomo.protocols import ProtTomoBase
 import tomo.objects as tomoObj
-from pwem.emlib.image import ImageHandler
 
 
 class XmippProtSplitTiltSeries(EMProtocol, ProtTomoBase):
@@ -123,15 +122,13 @@
         tsId = ts.getTsId()
         tsFileName = ts.getFirstItem().getFileName()
 
-        ih = ImageHandler()
-
         """Output even set"""
-        outputEvenSetOfTiltSeries = self.getOutputEvenSetOfTiltSeries()
+        outputOddSetOfTiltSeries = self.getOutputEvenSetOfTiltSeries()
         tsFileNameEvenMrc = pwutils.removeExt(os.path.basename(tsFileName)) + "_even.mrc"
 
         evenTs = tomoObj.TiltSeries(tsId=tsId)
         evenTs.copyInfo(ts)
-        outputEvenSetOfTiltSeries.append(evenTs)
+        outputOddSetOfTiltSeries.append(evenTs)
 
         dimCounter = 0
         for index, tiltImage in enumerate(ts):
@@ -141,20 +138,9 @@
                 newTi.copyInfo(tiltImage, copyId=True)
                 newTi.setLocation(dimCounter, self._getExtraPath(os.path.join(tsId, tsFileNameEvenMrc)))
                 evenTs.append(newTi)
-<<<<<<< HEAD
-
-        xEvenTs, yEvenTs, zEvenTs, _ = ih.getDimensions(evenTs.getFirstItem().getFileName()+":mrc")
-        evenTs.setDim((xEvenTs, yEvenTs, zEvenTs))
-
-        evenTs.write()
-        outputEvenSetOfTiltSeries.update(evenTs)
-        outputEvenSetOfTiltSeries.updateDim()
-        outputEvenSetOfTiltSeries.write()
-=======
         evenTs.write(properties=False)
         outputOddSetOfTiltSeries.update(evenTs)
         outputOddSetOfTiltSeries.write()
->>>>>>> 7eeab58b
         self._store()
 
         """Output odd set"""
@@ -173,16 +159,8 @@
                 newTi.copyInfo(tiltImage, copyId=True)
                 newTi.setLocation(dimCounter, self._getExtraPath(os.path.join(tsId, tsFileNameOddMrc)))
                 oddTs.append(newTi)
-<<<<<<< HEAD
-
-        xOddTs, yOddTs, zOddTs, _ = ih.getDimensions(oddTs.getFirstItem().getFileName()+":mrc")
-        oddTs.setDim((xOddTs, yOddTs, zOddTs))
-
-=======
->>>>>>> 7eeab58b
         oddTs.write(properties=False)
         outputOddSetOfTiltSeries.update(oddTs)
-        outputOddSetOfTiltSeries.updateDim()
         outputOddSetOfTiltSeries.write()
         self._store()
 
