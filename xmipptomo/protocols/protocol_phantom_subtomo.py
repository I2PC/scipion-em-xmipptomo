--- conflicted
+++ resolved
@@ -240,6 +240,10 @@
         self.createOutputSet(dim)
         self.definingOrientationsAndRegisteringInformation(dim, mwangle, fnVol)
 
+        self.outputSet = self._createSetOfSubTomograms(self._getOutputSuffix(SetOfSubTomograms))
+        self.outputSet.setDim(dim)
+        self.outputSet.setSamplingRate(self.sampling.get())
+        self._store(self.outputSet)
 
     def createPhantomFromVolume(self):
         fnVol = self._getExtraPath("phantom000.mrc")
@@ -257,14 +261,6 @@
         self.addNoiseToPhantom(fnVol, fnVol)
         self.definingOrientationsAndRegisteringInformation(dim, mwangle, fnVol)
 
-<<<<<<< HEAD
-        self.outputSet = self._createSetOfSubTomograms(self._getOutputSuffix(SetOfSubTomograms))
-        self.outputSet.setDim(dim)
-        self.outputSet.setSamplingRate(self.sampling.get())
-        self._store(self.outputSet)
-
-=======
->>>>>>> d8e5095d
 
     def definingOrientationsAndRegisteringInformation(self, dim, mwangle, fnVol):
         self.createOutputSet(dim)
@@ -273,13 +269,10 @@
         if coordsBool:
             tomos = self.tomos.get()
             tomo = tomos.getFirstItem()
-<<<<<<< HEAD
+
             tomoDim = tomo.getDim()
             self.coordsSet = self._createSetOfCoordinates3D(tomos)
             self._store(self.coordsSet)
-=======
-            self.coords = self._createSetOfCoordinates3D(tomos)
->>>>>>> d8e5095d
 
         # Create acquisition
         acq = TomoAcquisition()
