# -*- coding: utf-8 -*-
# **************************************************************************
# *
# * Authors: Martín Salinas Antón (ssalinasmartin@gmail.com)
# *
# *  BCU, Centro Nacional de Biotecnologia, CSIC
# *
# *
# * This program is free software; you can redistribute it and/or modify
# * it under the terms of the GNU General Public License as published by
# * the Free Software Foundation; either version 2 of the License, or
# * (at your option) any later version.
# *
# * This program is distributed in the hope that it will be useful,
# * but WITHOUT ANY WARRANTY; without even the implied warranty of
# * MERCHANTABILITY or FITNESS FOR A PARTICULAR PURPOSE.  See the
# * GNU General Public License for more details.
# *
# * You should have received a copy of the GNU General Public License
# * along with this program; if not, write to the Free Software
# * Foundation, Inc., 59 Temple Place, Suite 330, Boston, MA
# * 02111-1307  USA
# *
# *  All comments concerning this program package may be sent to the
# *  e-mail address 'scipion@cnb.csic.es'
# *
# **************************************************************************

# General imports
import os, math
from typing import Tuple, Union, TypedDict
from emtable import Table

# Scipion em imports
from pwem.protocols import EMProtocol
<<<<<<< HEAD
from pwem.objects import SetOfParticles, CTFModel
=======
from pwem.objects import SetOfParticles, CTFModel, Float, Volume
from pwem.emlib import MetaData, metadata, MDL_CTF_PHASE_SHIFT, MDL_CTF_DEFOCUSU
from pwem.emlib import MDL_CTF_DEFOCUSV, MDL_CTF_DEFOCUS_ANGLE, MDL_ANGLE_TILT
>>>>>>> a736b2b2
from pyworkflow import BETA
from pyworkflow.protocol import params
from pyworkflow.utils import Message

# External plugin imports
from tomo.protocols import ProtTomoBase
from tomo.objects import SubTomogram, Coordinate3D, TiltSeries, TomoAcquisition, SetOfSubTomograms
from xmipp3.convert import readSetOfParticles

# Plugin imports
from ..utils import calculateRotationAngleAndShiftsFromTM

# Protocol output variable name
OUTPUTATTRIBUTE = 'outputSetOfParticles'

class XmippProtProjectSubtomograms(EMProtocol, ProtTomoBase):
    """Extracts proyections from subtomograms"""

    # Protocol constants
    _label = 'project subtomograms'
    _devStatus = BETA
    _possibleOutputs = {OUTPUTATTRIBUTE: SetOfParticles}

    # Form constants
    METHOD_FOURIER = 0
    METHOD_REAL_SPACE = 1
    METHOD_SHEARS = 2
    TYPE_N_SAMPLES = 0
    TYPE_STEP = 1
<<<<<<< HEAD
    # Defining execution mode. Steps will take place in parallel now
    # Full tutorial on how to parallelize protocols can be read here:
    # https://scipion-em.github.io/docs/release-3.0.0/docs/developer/parallelization.html
    stepsExecutionMode = params.STEPS_PARALLEL
=======
    TYPE_TILT_SERIES = 2
    INTERPOLATION_BSPLINE = 0
    INTERPOLATION_NEAREST = 1
    INTERPOLATION_LINEAR = 2

    # Emtable star file column names (temporary)
    COLUMN_ANGLE_PSI = 'anglePsi'
    COLUMN_ANGLE_ROT = 'angleRot'
    COLUMN_ANGLE_TILT = 'angleTilt'
>>>>>>> a736b2b2


    # --------------------------- DEFINE param functions ------------------------
    def _defineParams(self, form):
        # Defining parallel arguments
        form.addParallelSection(threads=4)

        # Generating form
        form.addSection(label=Message.LABEL_INPUT)
        form.addParam('inputSubtomograms', params.PointerParam, pointerClass="SetOfSubTomograms,SetOfVolumes", important=True,
                      label='Set of subtomograms', help="Set of subtomograms whose projections will be generated.")
        form.addParam('hasCtfCorrected', params.BooleanParam, default=True, label='Is CTF corrected?: ',
                        help='Set this option to True if the input set of subtomograms has no CTF or the CTF has been corrected.')
        form.addParam('inputCTF', params.PointerParam, pointerClass="SetOfCTFTomoSeries", condition='not hasCtfCorrected',
                      label='CTF', help="Select the CTF corresponding to this set of subtomograms.")
        form.addParam('defocusDir', params.BooleanParam, default=True, label='Defocus increase with z positive?: ', condition='not hasCtfCorrected',
                        help='This flag must be put if the defocus increases or decreases along the z-axis. This is required to set the local CTF.')
        form.addParam('cleanTmps', params.BooleanParam, default=True, label='Clean temporary files: ', expertLevel=params.LEVEL_ADVANCED,
                        help='Clean temporary files after finishing the execution.\nThis is useful to reduce unnecessary disk usage.')
        form.addParam('transformMethod', params.EnumParam, display=params.EnumParam.DISPLAY_COMBO, default=self.METHOD_FOURIER,
                        choices=['Fourier', 'Real space', 'Shears'], label="Transform method: ", expertLevel=params.LEVEL_ADVANCED,
                        help='Select the algorithm that will be used to obtain the projections.')
        
        # Parameter group for fourier transform method
        fourierGroup = form.addGroup('Fourier parameters', condition=f"transformMethod=={self.METHOD_FOURIER}", expertLevel=params.LEVEL_ADVANCED)
        fourierGroup.addParam('pad', params.IntParam, default=2, label="Pad: ", help="Controls the padding factor.")
        fourierGroup.addParam('maxfreq', params.FloatParam, default=0.25, label="Maximum frequency: ",
                                help="Maximum frequency for the pixels.\nBy default, pixels with frequency more than 0.25 are not considered.")
        fourierGroup.addParam('interp', params.EnumParam, default=self.INTERPOLATION_BSPLINE, label="Interpolation method: ", choices=["BSpline", "Nearest", "Linear"],
                                help="Method for interpolation.\nOptions:\n\nBSpline: Cubic BSpline\nNearest: Nearest Neighborhood\nLinear: Linear BSpline")
        
        # Tilt related parameter group
        tiltGroup = form.addGroup('Tilt parameters')
        tiltGroup.addParam('tiltTypeGeneration', params.EnumParam, display=params.EnumParam.DISPLAY_COMBO, default=self.TYPE_N_SAMPLES,
                        choices=['NSamples', 'Step', 'Tilt Series'], label="Type of sample generation: ",
                        help='Select the method for generating samples:\n\n'
                            '*NSamples*: N samples are generated homogeneously across the whole tilt range.\n'
                            '*Step*: For the whole tilt range, a sample is generated every N gedrees.\n'
                            '*Tilt Series*: Given a set of Tilt Series, the angles at which each Tilt Series was taken are used.')
        tiltGroup.addParam('tiltRangeNSamples', params.IntParam, condition=f'tiltTypeGeneration=={self.TYPE_N_SAMPLES}', label='Number of samples:',
                        help='Number of samples to be produced.\nIt has to be 1 or greater.')
        tiltGroup.addParam('tiltRangeStep', params.IntParam, condition=f'tiltTypeGeneration=={self.TYPE_STEP}', label='Step:',
                        help='Number of degrees each sample will be separated from the next.\nIt has to be greater than 0.')
        tiltGroup.addParam('tiltRangeTS', params.PointerParam, pointerClass="SetOfTiltSeries",  condition=f'tiltTypeGeneration=={self.TYPE_TILT_SERIES}',
                           label='Set of Tilt Series:', help='Set of Tilt Series where the angles of each Tilt Series will be obtained for the projection.')
        tiltLine = tiltGroup.addLine("Tilt range (degrees)", condition=f'tiltTypeGeneration!={self.TYPE_TILT_SERIES}',
                        help='The initial and final values of the range of angles the projection will be produced on.\nDefaults to -60º for initial and 60º for final.')
        tiltLine.addParam('tiltRangeStart', params.IntParam, default=-60, label='Start: ')
        tiltLine.addParam('tiltRangeEnd', params.IntParam, default=60, label='End: ')

    # --------------------------- INSERT steps functions --------------------------------------------
    def _insertAllSteps(self):
        # Defining list of function ids to be waited by the createOutput function
        paramDeps = []

        if self.tiltTypeGeneration.get() == self.TYPE_TILT_SERIES:
            # Obtaining list of angle tilts and rots per Tilt Series
            angles = self.getAngleDictionary()

            # Generating a metadata angle file and a param file for each Tilt Series
            for tsId in angles:
                # Getting metadata angle file path
                angleFile = self.getAngleFileAbsolutePath(tsId)

                # Generating metadata angle file with Tilt Series's data
                angTable = Table(columns=[self.COLUMN_ANGLE_PSI, self.COLUMN_ANGLE_ROT, self.COLUMN_ANGLE_TILT])
                for values in angles[tsId]:
                    angTable.addRow(
                        0.0,                            # anglePsi
                        values[self.COLUMN_ANGLE_ROT],  # angleRot
                        values[self.COLUMN_ANGLE_TILT]  # angleTilt
                    )
                angTable.write(angleFile, tableName='projectionAngles')
                
                # Generating param file
                paramDeps.append(self._insertFunctionStep(self.generateParamFile, tsId))

        else:
            # If type of generation is not from Tilt Series, generate single param file
            paramDeps.append(self._insertFunctionStep(self.generateParamFile))
        
        # Generating projections for each subtomogram
        generationDeps = []
        for subtomogram in self.inputSubtomograms.get():
            tsId = '' if self.tiltTypeGeneration.get() != self.TYPE_TILT_SERIES or len([ts for ts in self.tiltRangeTS.get()]) == 1 else subtomogram.getCoordinate3D().getTomoId()
            generationDeps.append(self._insertFunctionStep(self.generateSubtomogramProjections, subtomogram.getFileName(), tsId, prerequisites=paramDeps))
        
        # Conditionally removing temporary files
        if self.cleanTmps.get():
            self._insertFunctionStep(self.removeTempFiles, prerequisites=generationDeps)
        
        # Create output
        self._insertFunctionStep(self.createOutputStep, prerequisites=generationDeps)

    # --------------------------- STEPS functions --------------------------------------------
    def generateParamFile(self, tsId: str=''):
        """
        This function writes the config file for Xmipp Phantom.
        """
        # Generating file content
        content = '# XMIPP_STAR_1 *\n'
        content += '# Projection Parameters\n'
        content += 'data_block1\n'
        content += '# X and Y projection dimensions [Xdim Ydim]\n'
        content += '_dimensions2D   \'{}\'\n'.format(self.getSubtomogramDimensions())
        if self.tiltTypeGeneration.get() == self.TYPE_TILT_SERIES:
            content += "# Projection angles file. Used when projection angles are read instead of calculated\n"
            content += f"_projAngleFile {self.getAngleFileAbsolutePath(tsId)}\n"
        else:
            content += '# Rotation range and number of samples [Start Finish NSamples]\n'
            content += '_projRotRange    \'0 0 1\'\n'
            content += '# Rotation angle added noise  [noise (bias)]\n'
            content += '_projRotNoise   \'0\'\n'
            content += '# Tilt range and number of samples for Tilt [Start Finish NSamples]\n'
            content += '_projTiltRange    \'{} {} {}\'\n'.format(self.tiltRangeStart.get(), self.tiltRangeEnd.get(), self.getStepValue())
            content += '# Tilt angle added noise\n'
            content += '_projTiltNoise   \'0\'\n'
            content += '# Psi range and number of samples\n'
            content += '_projPsiRange    \'0 0 0\'\n'
            content += '# Psi added noise\n_projPsiNoise   \'0\'\n'
            content += '# Noise\n'

        # Writing content to file and closing
        with open(self.getXmippParamPath(tsId=tsId), "w") as paramFile:
            paramFile.write(content)

    def generateSubtomogramProjections(self, subtomogram: Union[SubTomogram, Volume, str], tsId: str=''):
        """
        This function generates the projection for a given input subtomogram.
        """
        params = '-i {}'.format(self.getSubtomogramAbsolutePath(subtomogram))   # Path to subtomogram
        params += ' -o {}'.format(self.getProjectionAbsolutePath(subtomogram))  # Path to output projection
        params += ' --method {}'.format(self.getMethodValue())                  # Projection algorithm
        params += ' --params {}'.format(self.getXmippParamPath(tsId=tsId))      # Path to Xmipp param file
        self.runJob("xmipp_phantom_project", params)
    
    def renameMetadataFile(self, metadataFile: str):
        """
        This function renames the given metadata file with a generic name.
        """
        os.rename(metadataFile, self.getReferenceMetadataFile())

    def removeTempFiles(self):
        """
        This function removes the temporary files of this protocol.
        """
        # Creating list of things to remove
        removeList = []

        if self.tiltTypeGeneration.get() == self.TYPE_TILT_SERIES:
            # For each Tilt Series, add angle file and param file
            for tsId in self.getAngleDictionary():
                removeList.append(self.getAngleFileAbsolutePath(tsId))
                removeList.append(self.getXmippParamPath(tsId=tsId))
        else:
            # Only one Xmipp param file
            removeList.append(self.getXmippParamPath())

        # Removing items
        self.runJob('rm -f', ' '.join(removeList))

    def createOutputStep(self):
        """
        This function generates the outputs of the protocol.
        """
        # Extracting input
        inputSubtomograms = self.inputSubtomograms.get()

        # Creating empty set of particles and setting sampling rate, alignment, and dimensions
        outputSetOfParticles = self._createSetOfParticles()
        outputSetOfParticles.setSamplingRate(inputSubtomograms.getSamplingRate())
        outputSetOfParticles.setAlignmentProj()
        dimensions = self.getSubtomogramDimensions().split(' ')
        outputSetOfParticles.setDim((int(dimensions[0]), int(dimensions[1]), 1))

<<<<<<< HEAD
        def addCTF(particle, row):
            #Add ctf values
            ctf = CTFModel()
            ctf.setStandardDefocus(0,0,0)
            particle.setCTF(ctf)

        # Adding projections of each subtomogram as a particle each
        for subtomogram in inputSubtomograms.iterItems():
            readSetOfParticles(self.getProjectionMetadataAbsolutePath(subtomogram), outputSetOfParticles, postprocessImageRow=addCTF)


=======
        # Setting acquisition info
        acquisition = TomoAcquisition()
        acquisition.copyInfo(inputSubtomograms.getAcquisition())
        outputSetOfParticles.setAcquisition(acquisition)

        # Getting input element list
        inputList = [subtomogram.getFileName() for subtomogram in inputSubtomograms]

        # Adding projections of each subtomogram as a particle each
        for subtomogram in inputList:
            # Setting CTF for every output particle
            mdCtf = MetaData(self.getProjectionMetadataAbsolutePath(subtomogram))
            for row in metadata.iterRows(mdCtf):
                # If CTF does not exist or has been corrected, set some values to 0
                row.setValue(MDL_CTF_PHASE_SHIFT, 0.0)
                if self.hasCtfCorrected:
                    row.setValue(MDL_CTF_DEFOCUSU, 0.0)
                    row.setValue(MDL_CTF_DEFOCUSV, 0.0)
                    row.setValue(MDL_CTF_DEFOCUS_ANGLE, 0.0)
                else:
                    # Calculate subtomogram coordinates on the Tilt Series
                    defU, defV = self.getCorrectedDefocus(row.getValue(MDL_ANGLE_TILT), subtomogram.getCoordinate3D())
                    row.setValue(MDL_CTF_DEFOCUSU, defU)
                    row.setValue(MDL_CTF_DEFOCUSV, defV)
                    # TODO: This only works if the TS is aligned
                    row.setValue(MDL_CTF_DEFOCUS_ANGLE, 0.0)
                
                # Add metadata row to file
                row.addToMd(mdCtf)
            
            # Write metadata file with modified info
            mdCtf.write(self.getProjectionMetadataAbsolutePath(subtomogram))

            # Add particles to set from metadata file
            readSetOfParticles(self.getProjectionMetadataAbsolutePath(subtomogram), outputSetOfParticles)
        
>>>>>>> a736b2b2
        # Defining the ouput with summary and source relation
        outputSetOfParticles.setObjComment(self.getSummary(outputSetOfParticles))
        self._defineOutputs(outputSetOfParticles=outputSetOfParticles)
        self._defineSourceRelation(self.inputSubtomograms, outputSetOfParticles)

    # --------------------------- INFO functions --------------------------------------------
    def _validate(self):
        """
        This method validates the received params and checks that they all fullfill the requirements needed to run the protocol.
        """
        errors = []

        # Checking if number of samples is greater or equal than 1
        if self.tiltTypeGeneration.get() == self.TYPE_N_SAMPLES and (self.tiltRangeNSamples.get() != None) and self.tiltRangeNSamples.get() < 1:
            errors.append('The number of samples cannot be less than 1.')
        
        # Checking if the step is greater than 0
        if self.tiltTypeGeneration.get() == self.TYPE_STEP and (self.tiltRangeStep.get() != None) and self.tiltRangeStep.get() <= 0:
            errors.append('The step must be greater than 0.')
        
        # Checking if input projectable set can be related to Tilt Series when TS is selected as angle extraction method
        angleExtractionError = self._validateGenerationType()
        if angleExtractionError:
            errors.append(angleExtractionError)

        return errors
    
    # --------------------------- Auxiliary INFO functions --------------------------------------------
    def _validateGenerationType(self):
        # Initializing base error string
        baseErrorStr = 'In order to use Tilt Series as a method of angle extraction, at least one of the following conditions must be met:\n'
        baseErrorStr += '\t- There must be only one Tilt Series within the input set of Tilt Series.\n'
        baseErrorStr += '\t- The input subtomograms must be subtomograms (not volumes) and they must contain coordinates that lead to one of the input Tilt Series.\n'
        baseErrorStr += 'In this case, the following validation error occured:\n'

        # Initializing error string
        error = ''

        # Checking if input projectable set can be related to Tilt Series when TS is selected as angle extraction method
        if self.tiltTypeGeneration.get() == self.TYPE_TILT_SERIES and len([ts for ts in self.tiltRangeTS.get()]) > 1:
            # Checking if input subtomograms are of class SetOfSubTomograms (SetOfVolumes can't have a Coordinate3D to link them to a TiltSeries)
            if not isinstance(self.inputSubtomograms.get(), SetOfSubTomograms):
                error = 'Input subtomograms are not of a real set of subtomograms.\n'
            # Checking if input subtomograms do have a Coordinate3D and such Coordinate3D has a tomoId that matches a tsId
            else:
                # Getting list of Tilt Series ids
                tsIdList = [ts.getTsId() for ts in self.tiltRangeTS.get()]

                for subtomogram in self.inputSubtomograms.get():
                    if not subtomogram.getCoordinate3D():
                        error = 'At least one input subtomogram does not have a 3D coordinate assigned, so it cannot be traced back to a Tilt Series.\n'
                        break
                    elif subtomogram.getCoordinate3D().getTomoId() not in tsIdList:
                        error = 'At least one input subtomogram\'s 3D coordinate does not match any Tilt Series id.\n'
                        break
            
        return baseErrorStr + error if error else ''

    # --------------------------- UTILS functions --------------------------------------------
    def scapePath(self, path: str) -> str:
        """
        This function returns the given path with all the spaces in folder names scaped to avoid errors.
        """
        # os.path.abspath adds '\\' when finding a foldername with '\ ', so '\\\' needs to be replaced with ''
        # Then, '\' is inserted before every space again, to include now possible folders with spaces in the absolute path
        return path.replace('\\\ ', ' ').replace(' ', '\ ')
    
    def getSubtomogramRelativePath(self, subtomogram: Union[SubTomogram, Volume, str]) -> str:
        """
        This method returns a the subtomogram path relative to current directory.
        Path is scaped to support spaces.
        Example:
            if a file is in /home/username/documents/test/import_file.mrc
            and current directory is /home/username/documents
            this will return '/test/import_file.mrc'
        """
        return self.scapePath(subtomogram if isinstance(subtomogram, str) else subtomogram.getFileName())

    def getSubtomogramAbsolutePath(self, subtomogram: Union[SubTomogram, Volume, str]) -> str:
        """
        This method returns a the absolute path for the subtomogram.
        Path is scaped to support spaces.
        Example: '/home/username/documents/test/import_file.mrc'
        """
        return self.scapePath(os.path.abspath(self.getSubtomogramRelativePath(subtomogram)))

    def getSubtomogramName(self, filename: str) -> str:
        """
        This method returns the full name of the given subtomogram files.
        Example: import_file.mrc
        """
        return os.path.basename(filename)
    
    def getCleanSubtomogramName(self, filename: str) -> str:
        """
        This method returns the full name of the given subtomogram file without the 'import_' prefix.
        Example:
            if filename is 'import_file.mrc'
            this will return 'file.mrc'
        """
        return self.getSubtomogramName(filename).replace('import_', '')

    def getProjectionName(self, subtomogram: Union[SubTomogram, Volume, str]) -> str:
        """
        This function returns the name of the projection file for a given input subtomogram.
        """
        name = os.path.splitext(self.getCleanSubtomogramName(self.getSubtomogramAbsolutePath(subtomogram)))[0]
        return '{}_image.mrcs'.format(name)
    
    def getProjectionMetadataName(self, subtomogram: Union[SubTomogram, Volume, str]) -> str:
        """
        This function returns the filename of the metadata file for a given input subtomogram.
        """
        return os.path.splitext(self.getProjectionName(subtomogram))[0] + '.xmd'

    def getProjectionAbsolutePath(self, subtomogram: Union[SubTomogram, Volume, str]) -> str:
        """
        This function returns the full path of a given subtomogram.
        """
        return self.scapePath(os.path.abspath(self._getExtraPath(self.getProjectionName(subtomogram))))
    
    def getProjectionMetadataAbsolutePath(self, subtomogram: Union[SubTomogram, Volume, str]) -> str:
        """
        This function returns the full path of a given subtomogram's metadata file.
        """
        return os.path.splitext(self.getProjectionAbsolutePath(subtomogram))[0] + '.xmd'
    
    def getAngleFileAbsolutePath(self, tsId: str) -> str:
        """
        This function returns the full path of a given tilt series's metadata angle file.
        """
        return os.path.abspath(self._getExtraPath(f'{tsId}.xmd'))

    def getStepValue(self) -> float:
        """
        This function translates the provided sample generation input to number of samples for Xmipp phantom project.
        """
        if self.tiltTypeGeneration.get() == self.TYPE_N_SAMPLES:
            return self.tiltRangeNSamples.get()
        else:
            # Converting step to number of samples
            return ((self.tiltRangeStart.get() % 360) - (self.tiltRangeEnd.get() % 360)) / self.tiltRangeStep.get()
    
    def getMethodValue(self) -> str:
        """
        This function returns the string value associated to the form value provided by the user regarding transform method.
        """
        if self.transformMethod.get() == self.METHOD_FOURIER:
            # Obtaining string and params for fourier method
            methodString = f'fourier {self.pad.get()} {self.maxfreq.get()} '

            # Adding interpolation method
            if self.interp.get() == self.INTERPOLATION_BSPLINE:
                methodString += 'bspline'
            elif self.interp.get() == self.INTERPOLATION_NEAREST:
                methodString += 'nearest'
            else:
                methodString += 'linear'
            
            # Returning complete fourier params
            return methodString
        elif self.transformMethod.get() == self.METHOD_REAL_SPACE:
            return 'real_space'
        else:
            return 'shears'

    def getSubtomogramDimensions(self) -> str:
        """
        This function retuns the first two dimensions of the subtomograms.
        """
        try:
            dimensions = self.inputSubtomograms.get().getFirstItem().getDimensions()
            return '{} {}'.format(dimensions[0], dimensions[1])
        except TypeError:
            errorMessage = " ".join(["No subtomograms were received. Check the output of the previous protocol.",
                                     "If you are using the integrated test, run the extract subtomos's test first."])
            raise TypeError(errorMessage)

    def getXmippParamPath(self, tsId: str='') -> str:
        """
        This function returns the path for the config file for Xmipp Phantom.
        """
        filename = 'projections' + (f'_{tsId}' if tsId else '') + '.param'
        return self.scapePath(os.path.abspath(os.path.join(self._getExtraPath(''), filename)))
    
    def getReferenceMetadataFile(self) -> str:
        """
        This function returns the path for the reference metadata file used when generating projections
        based on a Tilt Series.
        """
        return os.path.join(os.path.dirname(self.getXmippParamPath()), 'reference.xmd')
    
    def getSummary(self, setOfParticles: SetOfParticles) -> str:
        """
        Returns the summary of a given set of particles.
        The summary consists of a text including the number of particles in the set.
        """
        return "Number of projections generated: {}".format(setOfParticles.getSize())

    def getCorrectedDefocus(self, tiltAngle: Float, coordinates: Coordinate3D) -> Tuple[Float, Float]:
        """
        This function returns the corrected defocusU and defocusV given a tilt angle and
        the coordinates of a subtomogram.
        """
        # Converting tilt angle to radians (received in degrees)
        radiansTiltAngle = math.radians(tiltAngle)
        
        # Calculating defocus direction
        defocusDir = -1 if self.defocusDir.get() else 1

        for ctf in self.inputCTF.get():
            # From the input set of CTFs, get the Tilt Series of each CTF
            ts = ctf.getTiltSeries()

            # If the Tilt Series id matches the id of the tomogram where the
            # subtomogram containing the given coordinates comes from, correct
            # the defocus of the closest CTF to tilt angle from current Tilt Series
            if (ts.getTsId() == coordinates.getTomoId()):
                # Obtaining closest CTF to tilt angle from current Tilt Series
                closestCTF = self.getClosestCTF(ts, tiltAngle)

                # Obtain CTF's defocus
                defocusU, defocusV = closestCTF.getDefocusU(), closestCTF.getDefocusV()
                
                # Obtain and return corrected defocus
                generalDefocus = (coordinates.getX() * math.cos(radiansTiltAngle) + coordinates.getZ() * math.sin(radiansTiltAngle)) * ts.getSamplingRate() * math.sin(radiansTiltAngle)
                correctedDefU = defocusU + defocusDir * generalDefocus
                correctedDefV = defocusV + defocusDir * generalDefocus
                return correctedDefU, correctedDefV

    def getClosestCTF(self, tiltSeries: TiltSeries, tiltAngle: Float) -> CTFModel:
        """
        This function returns the Tilt Image's CTF inside a given
        Tilt Series which is closest to the given tilt angle.
        """
        # Initial distance
        distance = 360

        # Find , 
        for tiltImage in tiltSeries:
            # Obtaining difference in tilt between given angle and tilt image angle
            tiltDistance = abs(tiltAngle - tiltImage.getTiltAngle())

            # If tilt difference is less than current distance, update distance and
            # keep current image's CTF as current closest CTF
            if tiltDistance < distance:
                distance = tiltDistance
                outputCTF = tiltImage.getCTF()
        
        # Returning closest CTF
        return outputCTF
    
    def getAngleDictionary(self) -> TypedDict:
        """
        This function returs a dictionary containing all the angles of each Tilt Series of the input set
        """
        # Initializing empty dictionary
        angleDict = {}
        
        if self.tiltTypeGeneration.get() == self.TYPE_TILT_SERIES:
            for ts in self.tiltRangeTS.get():
                tsId = ts.getTsId()
                # Adding angle list to dictionary
                angleDict[tsId] = []
                for ti in ts:
                    # Add each angle tilt and rotation to the list
                    angleDict[tsId].append({self.COLUMN_ANGLE_ROT: calculateRotationAngleAndShiftsFromTM(ti)[0], self.COLUMN_ANGLE_TILT: ti.getTiltAngle()})

        # Returning result dictionary
        return angleDict<|MERGE_RESOLUTION|>--- conflicted
+++ resolved
@@ -33,13 +33,9 @@
 
 # Scipion em imports
 from pwem.protocols import EMProtocol
-<<<<<<< HEAD
-from pwem.objects import SetOfParticles, CTFModel
-=======
 from pwem.objects import SetOfParticles, CTFModel, Float, Volume
 from pwem.emlib import MetaData, metadata, MDL_CTF_PHASE_SHIFT, MDL_CTF_DEFOCUSU
 from pwem.emlib import MDL_CTF_DEFOCUSV, MDL_CTF_DEFOCUS_ANGLE, MDL_ANGLE_TILT
->>>>>>> a736b2b2
 from pyworkflow import BETA
 from pyworkflow.protocol import params
 from pyworkflow.utils import Message
@@ -69,22 +65,20 @@
     METHOD_SHEARS = 2
     TYPE_N_SAMPLES = 0
     TYPE_STEP = 1
-<<<<<<< HEAD
+    TYPE_TILT_SERIES = 2
+    INTERPOLATION_BSPLINE = 0
+    INTERPOLATION_NEAREST = 1
+    INTERPOLATION_LINEAR = 2
+
+    # Emtable star file column names (temporary)
+    COLUMN_ANGLE_PSI = 'anglePsi'
+    COLUMN_ANGLE_ROT = 'angleRot'
+    COLUMN_ANGLE_TILT = 'angleTilt'
+
     # Defining execution mode. Steps will take place in parallel now
     # Full tutorial on how to parallelize protocols can be read here:
     # https://scipion-em.github.io/docs/release-3.0.0/docs/developer/parallelization.html
     stepsExecutionMode = params.STEPS_PARALLEL
-=======
-    TYPE_TILT_SERIES = 2
-    INTERPOLATION_BSPLINE = 0
-    INTERPOLATION_NEAREST = 1
-    INTERPOLATION_LINEAR = 2
-
-    # Emtable star file column names (temporary)
-    COLUMN_ANGLE_PSI = 'anglePsi'
-    COLUMN_ANGLE_ROT = 'angleRot'
-    COLUMN_ANGLE_TILT = 'angleTilt'
->>>>>>> a736b2b2
 
 
     # --------------------------- DEFINE param functions ------------------------
@@ -107,7 +101,7 @@
         form.addParam('transformMethod', params.EnumParam, display=params.EnumParam.DISPLAY_COMBO, default=self.METHOD_FOURIER,
                         choices=['Fourier', 'Real space', 'Shears'], label="Transform method: ", expertLevel=params.LEVEL_ADVANCED,
                         help='Select the algorithm that will be used to obtain the projections.')
-        
+
         # Parameter group for fourier transform method
         fourierGroup = form.addGroup('Fourier parameters', condition=f"transformMethod=={self.METHOD_FOURIER}", expertLevel=params.LEVEL_ADVANCED)
         fourierGroup.addParam('pad', params.IntParam, default=2, label="Pad: ", help="Controls the padding factor.")
@@ -115,7 +109,7 @@
                                 help="Maximum frequency for the pixels.\nBy default, pixels with frequency more than 0.25 are not considered.")
         fourierGroup.addParam('interp', params.EnumParam, default=self.INTERPOLATION_BSPLINE, label="Interpolation method: ", choices=["BSpline", "Nearest", "Linear"],
                                 help="Method for interpolation.\nOptions:\n\nBSpline: Cubic BSpline\nNearest: Nearest Neighborhood\nLinear: Linear BSpline")
-        
+
         # Tilt related parameter group
         tiltGroup = form.addGroup('Tilt parameters')
         tiltGroup.addParam('tiltTypeGeneration', params.EnumParam, display=params.EnumParam.DISPLAY_COMBO, default=self.TYPE_N_SAMPLES,
@@ -158,20 +152,20 @@
                         values[self.COLUMN_ANGLE_TILT]  # angleTilt
                     )
                 angTable.write(angleFile, tableName='projectionAngles')
-                
+
                 # Generating param file
                 paramDeps.append(self._insertFunctionStep(self.generateParamFile, tsId))
 
         else:
             # If type of generation is not from Tilt Series, generate single param file
             paramDeps.append(self._insertFunctionStep(self.generateParamFile))
-        
+
         # Generating projections for each subtomogram
         generationDeps = []
         for subtomogram in self.inputSubtomograms.get():
             tsId = '' if self.tiltTypeGeneration.get() != self.TYPE_TILT_SERIES or len([ts for ts in self.tiltRangeTS.get()]) == 1 else subtomogram.getCoordinate3D().getTomoId()
             generationDeps.append(self._insertFunctionStep(self.generateSubtomogramProjections, subtomogram.getFileName(), tsId, prerequisites=paramDeps))
-        
+
         # Conditionally removing temporary files
         if self.cleanTmps.get():
             self._insertFunctionStep(self.removeTempFiles, prerequisites=generationDeps)
@@ -220,7 +214,7 @@
         params += ' --method {}'.format(self.getMethodValue())                  # Projection algorithm
         params += ' --params {}'.format(self.getXmippParamPath(tsId=tsId))      # Path to Xmipp param file
         self.runJob("xmipp_phantom_project", params)
-    
+
     def renameMetadataFile(self, metadataFile: str):
         """
         This function renames the given metadata file with a generic name.
@@ -260,19 +254,6 @@
         dimensions = self.getSubtomogramDimensions().split(' ')
         outputSetOfParticles.setDim((int(dimensions[0]), int(dimensions[1]), 1))
 
-<<<<<<< HEAD
-        def addCTF(particle, row):
-            #Add ctf values
-            ctf = CTFModel()
-            ctf.setStandardDefocus(0,0,0)
-            particle.setCTF(ctf)
-
-        # Adding projections of each subtomogram as a particle each
-        for subtomogram in inputSubtomograms.iterItems():
-            readSetOfParticles(self.getProjectionMetadataAbsolutePath(subtomogram), outputSetOfParticles, postprocessImageRow=addCTF)
-
-
-=======
         # Setting acquisition info
         acquisition = TomoAcquisition()
         acquisition.copyInfo(inputSubtomograms.getAcquisition())
@@ -299,17 +280,16 @@
                     row.setValue(MDL_CTF_DEFOCUSV, defV)
                     # TODO: This only works if the TS is aligned
                     row.setValue(MDL_CTF_DEFOCUS_ANGLE, 0.0)
-                
+
                 # Add metadata row to file
                 row.addToMd(mdCtf)
-            
+
             # Write metadata file with modified info
             mdCtf.write(self.getProjectionMetadataAbsolutePath(subtomogram))
 
             # Add particles to set from metadata file
             readSetOfParticles(self.getProjectionMetadataAbsolutePath(subtomogram), outputSetOfParticles)
-        
->>>>>>> a736b2b2
+
         # Defining the ouput with summary and source relation
         outputSetOfParticles.setObjComment(self.getSummary(outputSetOfParticles))
         self._defineOutputs(outputSetOfParticles=outputSetOfParticles)
@@ -336,7 +316,7 @@
             errors.append(angleExtractionError)
 
         return errors
-    
+
     # --------------------------- Auxiliary INFO functions --------------------------------------------
     def _validateGenerationType(self):
         # Initializing base error string
@@ -365,7 +345,7 @@
                     elif subtomogram.getCoordinate3D().getTomoId() not in tsIdList:
                         error = 'At least one input subtomogram\'s 3D coordinate does not match any Tilt Series id.\n'
                         break
-            
+
         return baseErrorStr + error if error else ''
 
     # --------------------------- UTILS functions --------------------------------------------
@@ -436,7 +416,7 @@
         This function returns the full path of a given subtomogram's metadata file.
         """
         return os.path.splitext(self.getProjectionAbsolutePath(subtomogram))[0] + '.xmd'
-    
+
     def getAngleFileAbsolutePath(self, tsId: str) -> str:
         """
         This function returns the full path of a given tilt series's metadata angle file.
@@ -468,7 +448,7 @@
                 methodString += 'nearest'
             else:
                 methodString += 'linear'
-            
+
             # Returning complete fourier params
             return methodString
         elif self.transformMethod.get() == self.METHOD_REAL_SPACE:
@@ -501,7 +481,7 @@
         based on a Tilt Series.
         """
         return os.path.join(os.path.dirname(self.getXmippParamPath()), 'reference.xmd')
-    
+
     def getSummary(self, setOfParticles: SetOfParticles) -> str:
         """
         Returns the summary of a given set of particles.
@@ -516,7 +496,7 @@
         """
         # Converting tilt angle to radians (received in degrees)
         radiansTiltAngle = math.radians(tiltAngle)
-        
+
         # Calculating defocus direction
         defocusDir = -1 if self.defocusDir.get() else 1
 
@@ -533,7 +513,7 @@
 
                 # Obtain CTF's defocus
                 defocusU, defocusV = closestCTF.getDefocusU(), closestCTF.getDefocusV()
-                
+
                 # Obtain and return corrected defocus
                 generalDefocus = (coordinates.getX() * math.cos(radiansTiltAngle) + coordinates.getZ() * math.sin(radiansTiltAngle)) * ts.getSamplingRate() * math.sin(radiansTiltAngle)
                 correctedDefU = defocusU + defocusDir * generalDefocus
@@ -548,7 +528,7 @@
         # Initial distance
         distance = 360
 
-        # Find , 
+        # Find ,
         for tiltImage in tiltSeries:
             # Obtaining difference in tilt between given angle and tilt image angle
             tiltDistance = abs(tiltAngle - tiltImage.getTiltAngle())
@@ -558,17 +538,17 @@
             if tiltDistance < distance:
                 distance = tiltDistance
                 outputCTF = tiltImage.getCTF()
-        
+
         # Returning closest CTF
         return outputCTF
-    
+
     def getAngleDictionary(self) -> TypedDict:
         """
         This function returs a dictionary containing all the angles of each Tilt Series of the input set
         """
         # Initializing empty dictionary
         angleDict = {}
-        
+
         if self.tiltTypeGeneration.get() == self.TYPE_TILT_SERIES:
             for ts in self.tiltRangeTS.get():
                 tsId = ts.getTsId()
