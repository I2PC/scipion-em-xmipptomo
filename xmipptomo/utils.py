--- conflicted
+++ resolved
@@ -32,7 +32,25 @@
 
 import emtable
 from tomo.constants import BOTTOM_LEFT_CORNER
-<<<<<<< HEAD
+
+
+def readXmdStatisticsFile(fnmd):
+    x_pos = []
+    y_pos = []
+    z_pos = []
+    avg = []
+    std = []
+
+    table = emtable.Table(fileName=fnmd)
+
+    for row in table.iterRows(fileName='noname@'+fnmd):
+        avg.append(row.get('avg'))
+        std.append(row.get('stddev'))
+        x_pos.append(row.get('xcoor'))
+        y_pos.append(row.get('ycoor'))
+        z_pos.append(row.get('zcoor'))
+
+    return x_pos, y_pos, z_pos, avg, std
 
 
 def retrieveXmipp3dCoordinatesIntoList(coordFilePath):
@@ -52,9 +70,6 @@
                          float(vector[2])])
 
     return coorList
-=======
-from pwem import emlib
->>>>>>> 7eeab58b
 
 
 def calculateRotationAngleFromTM(ti):
@@ -277,58 +292,4 @@
 
     avgRotationAngle = avgRotationAngle / ts.getSize()
 
-<<<<<<< HEAD
-    return avgRotationAngle
-=======
-    return rotationAngle
-
-
-def readXmdStatisticsFile(fnmd):
-    x_pos = []
-    y_pos = []
-    z_pos = []
-    avg = []
-    std = []
-
-    table = emtable.Table(fileName=fnmd)
-
-    for row in table.iterRows(fileName='noname@'+fnmd):
-        avg.append(row.get('avg'))
-        std.append(row.get('stddev'))
-        x_pos.append(row.get('xcoor'))
-        y_pos.append(row.get('ycoor'))
-        z_pos.append(row.get('zcoor'))
-
-    return x_pos, y_pos, z_pos, avg, std
-
-
-def writeOutputCoordinates3dXmdFile(soc, filePath, tomoId=None):
-    """ Generates a 3D coordinates xmd file from the set of coordinates associated to a given tomogram (identified by
-     its tomo tomoId). If no tomoId is input the the xmd output file will contain all the coordinates belonging to the
-     set. """
-
-    xmdHeader = "# XMIPP_STAR_1 *\n" \
-                "#\n" \
-                "data_noname\n" \
-                "loop_\n" \
-                " _xcoor\n" \
-                " _ycoor\n" \
-                " _zcoor\n"
-
-    coordinatesInfo = []
-    fieldNames = ['x', 'y', 'z']
-
-    for coord in soc.iterCoordinates(tomoId):
-        coordinatesInfo.append([coord.getX(BOTTOM_LEFT_CORNER),
-                                coord.getY(BOTTOM_LEFT_CORNER),
-                                coord.getZ(BOTTOM_LEFT_CORNER)])
-
-    with open(filePath, 'w') as f:
-        f.write(xmdHeader)
-        writer = csv.DictWriter(f, delimiter='\t', fieldnames=fieldNames)
-
-        for ci in coordinatesInfo:
-            writer.writerow({'x': ci[0],
-                             'y': ci[1],
-                             'z': ci[2]})
->>>>>>> 7eeab58b
+    return avgRotationAngle