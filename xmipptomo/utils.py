--- conflicted
+++ resolved
@@ -36,7 +36,7 @@
 # Scipion em imports
 import emtable
 from pwem import ALIGN_PROJ
-from pwem.objects import Integer, CTFModel
+from pwem.objects import Integer, CTFModel, Transform
 from pwem.emlib import lib
 import pwem.emlib.metadata as md
 from pwem.emlib.image import ImageHandler
@@ -51,11 +51,6 @@
 OUTPUT_TILTSERIES_NAME = "TiltSeries"
 OUTPUT_TS_INTERPOLATED_NAME = "InterpolatedTiltSeries"
 
-<<<<<<< HEAD
-=======
-from pwem.objects import Transform
-
->>>>>>> 4713cfa9
 def calculateRotationAngleAndShiftsFromTM(ti):
     """ This method calculates the rot and shifts of a tilt image from its associated transformation matrix."""
     transform = ti.getTransform()
