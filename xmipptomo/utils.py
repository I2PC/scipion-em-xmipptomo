# **************************************************************************
# *
# * Authors:     Federico P. de Isidro Gomez (fp.deisidro@cnb.csic.es) [1]
# *
# * [1] Centro Nacional de Biotecnologia, CSIC, Spain
# *
# * This program is free software; you can redistribute it and/or modify
# * it under the terms of the GNU General Public License as published by
# * the Free Software Foundation; either version 2 of the License, or
# * (at your option) any later version.
# *
# * This program is distributed in the hope that it will be useful,
# * but WITHOUT ANY WARRANTY; without even the implied warranty of
# * MERCHANTABILITY or FITNESS FOR A PARTICULAR PURPOSE.  See the
# * GNU General Public License for more details.
# *
# * You should have received a copy of the GNU General Public License
# * along with this program; if not, write to the Free Software
# * Foundation, Inc., 59 Temple Place, Suite 330, Boston, MA
# * 02111-1307  USA
# *
# *  All comments concerning this program package may be sent to the
# *  e-mail address 'scipion@cnb.csic.es'
# *
# **************************************************************************
"""
This module contains utils functions for xmipp tomo protocols
"""

import math, csv, emtable, os, shutil
from tomo.constants import BOTTOM_LEFT_CORNER
<<<<<<< HEAD
=======

>>>>>>> 3ffc7d39

def calculateRotationAngleFromTM(ti):
    """ This method calculates que tilt image rotation angle from its associated transformation matrix."""

    tm = ti.getTransform().getMatrix()
    cosRotationAngle = tm[0][0]
    sinRotationAngle = tm[1][0]
    rotationAngle = math.degrees(math.atan(sinRotationAngle/cosRotationAngle))

    return rotationAngle


def readXmdStatisticsFile(fnmd):
    x_pos = []
    y_pos = []
    z_pos = []
    avg = []
    std = []

    table = emtable.Table(fileName=fnmd)

    for row in table.iterRows(fileName='noname@'+fnmd):
        avg.append(row.get('avg'))
        std.append(row.get('stddev'))
        x_pos.append(row.get('xcoor'))
        y_pos.append(row.get('ycoor'))
        z_pos.append(row.get('zcoor'))

    return x_pos, y_pos, z_pos, avg, std


def writeOutputCoordinates3dXmdFile(soc, filePath, tomoId=None):
    """ Generates a 3D coordinates xmd file from the set of coordinates associated to a given tomogram (identified by
     its tomo tomoId). If no tomoId is input the the xmd output file will contain all the coordinates belonging to the
     set. """

    xmdHeader = "# XMIPP_STAR_1 *\n" \
                "#\n" \
                "data_noname\n" \
                "loop_\n" \
                " _xcoor\n" \
                " _ycoor\n" \
                " _zcoor\n"

    coordinatesInfo = []
    fieldNames = ['x', 'y', 'z']

    for coord in soc.iterCoordinates(tomoId):
        coordinatesInfo.append([coord.getX(BOTTOM_LEFT_CORNER),
                                coord.getY(BOTTOM_LEFT_CORNER),
                                coord.getZ(BOTTOM_LEFT_CORNER)])

    with open(filePath, 'w') as f:
        f.write(xmdHeader)
        writer = csv.DictWriter(f, delimiter='\t', fieldnames=fieldNames)

        for ci in coordinatesInfo:
            writer.writerow({'x': ci[0],
                             'y': ci[1],
                             'z': ci[2]})
<<<<<<< HEAD
    
=======

>>>>>>> 3ffc7d39
def removeTmpElements(tmpElements):
    """This function removes all given temporary files and directories."""
    # Removing selected elements
    for item in tmpElements:
        if os.path.exists(item):
            if os.path.isdir(item):
                shutil.rmtree(item)
            else:
                os.remove(item)<|MERGE_RESOLUTION|>--- conflicted
+++ resolved
@@ -29,10 +29,6 @@
 
 import math, csv, emtable, os, shutil
 from tomo.constants import BOTTOM_LEFT_CORNER
-<<<<<<< HEAD
-=======
-
->>>>>>> 3ffc7d39
 
 def calculateRotationAngleFromTM(ti):
     """ This method calculates que tilt image rotation angle from its associated transformation matrix."""
@@ -93,11 +89,7 @@
             writer.writerow({'x': ci[0],
                              'y': ci[1],
                              'z': ci[2]})
-<<<<<<< HEAD
-    
-=======
 
->>>>>>> 3ffc7d39
 def removeTmpElements(tmpElements):
     """This function removes all given temporary files and directories."""
     # Removing selected elements
