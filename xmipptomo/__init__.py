--- conflicted
+++ resolved
@@ -27,13 +27,8 @@
 import xmipp3
 
 _logo = "xmipp_logo.png"
-<<<<<<< HEAD
 _references = ['delaRosaTrevin2013']
-
-=======
-_references = ['you2019']
 __version__ = "3.0.0b1"
->>>>>>> cba66513
 
 class Plugin(xmipp3.Plugin):
     @classmethod
