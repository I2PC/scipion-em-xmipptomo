# **************************************************************************
# *
# * Authors:    Estrella Fernandez Gimenez [1]
# *
# * [1] Centro Nacional de Biotecnologia, CSIC, Spain
# *
# * This program is free software; you can redistribute it and/or modify
# * it under the terms of the GNU General Public License as published by
# * the Free Software Foundation; either version 2 of the License, or
# * (at your option) any later version.
# *
# * This program is distributed in the hope that it will be useful,
# * but WITHOUT ANY WARRANTY; without even the implied warranty of
# * MERCHANTABILITY or FITNESS FOR A PARTICULAR PURPOSE.  See the
# * GNU General Public License for more details.
# *
# * You should have received a copy of the GNU General Public License
# * along with this program; if not, write to the Free Software
# * Foundation, Inc., 59 Temple Place, Suite 330, Boston, MA
# * 02111-1307  USA
# *
# *  All comments concerning this program package may be sent to the
# *  e-mail address 'scipion@cnb.csic.es'
# *
# **************************************************************************
import os

import numpy as np
from pwem.emlib.image import ImageHandler
from pyworkflow.tests import BaseTest, setupTestProject
from tomo.tests import DataSet
from tomo.protocols import (ProtImportCoordinates3D,
                            ProtImportTomograms,
<<<<<<< HEAD
                            ProtImportSubTomograms)
from pwem.protocols import ProtUnionSet

from xmipptomo.protocols import XmippProtSubtomoProject, XmippProtConnectedComponents, XmippProtApplyTransformSubtomo, \
    XmippProtSubtomoMapBack, XmippProtPhantomSubtomo, XmippProtScoreCoordinates, XmippProtScoreTransform, \
    XmippProtHalfMapsSubtomo, XmippProtPhantomTomo, XmippProtSubtractionSubtomo, XmippProtCCroi, XmippProtFitEllipsoid
=======
                            ProtImportSubTomograms,
                            ProtImportTs)

from xmipptomo.protocols import XmippProtSubtomoProject, XmippProtConnectedComponents, XmippProtApplyTransformSubtomo, \
    XmippProtSubtomoMapBack, XmippProtPhantomSubtomo, XmippProtScoreCoordinates, XmippProtScoreTransform, \
    XmippProtHalfMapsSubtomo, XmippProtPhantomTomo, XmippProtSubtractionSubtomo, XmippProtSplitTiltSeries
>>>>>>> ea86dab8
from xmipptomo.protocols.protocol_phantom_tomo import OutputPhantomTomos
from xmipptomo.protocols.protocol_project_top import SubtomoProjectOutput


class TestXmipptomoProtCC(BaseTest):
    """ This class check if the protocol to compute connected components works
    properly."""

    @classmethod
    def setUpClass(cls):
        setupTestProject(cls)
        cls.dataset = DataSet.getDataSet('tomo-em')
        cls.tomogram = cls.dataset.getFile('tomo1')
        cls.coords3D = cls.dataset.getFile('overview_wbp.txt')

    def _runPreviousProtocols(self):
        protImportTomogram = self.newProtocol(ProtImportTomograms,
                                              filesPath=self.tomogram,
                                              samplingRate=5)
        self.launchProtocol(protImportTomogram)
        protImportCoordinates3d = self.newProtocol(ProtImportCoordinates3D,
                                                   filesPath=self.coords3D,
                                                   importTomograms=protImportTomogram.outputTomograms,
                                                   boxSize=32,
                                                   samplingRate=5)
        self.launchProtocol(protImportCoordinates3d)
        self.assertIsNotNone(protImportTomogram.outputTomograms,
                             "There was a problem with tomogram output")
        self.assertIsNotNone(protImportCoordinates3d.outputCoordinates,
                             "There was a problem with coordinates 3d output")
        return protImportCoordinates3d

    def test_cc(self):
        protImport = self._runPreviousProtocols()
        protConnectedComponents = self.newProtocol(XmippProtConnectedComponents,
                                                   inputCoordinates=protImport.outputCoordinates,
                                                   distance=120)
        self.launchProtocol(protConnectedComponents)
        self.assertTrue(protConnectedComponents.outputSetOfCoordinates3D)
        self.assertEqual(protConnectedComponents.outputSetOfCoordinates3D.getSize(), 5)
        return protConnectedComponents


class TestXmipptomoProtProjectZ(BaseTest):
    """This class check if the protocol project top works properly."""

    importProt = None

    @classmethod
    def setUpClass(cls):
        setupTestProject(cls)
        cls.dataset = DataSet.getDataSet('tomo-em')
        cls.setOfSubtomograms = cls.dataset.getFile('basename.hdf')

    @classmethod
    def _runPreviousProtocols(cls):
        if cls.importProt is None:
            protImport = cls.newProtocol(ProtImportSubTomograms,
                                         filesPath=cls.setOfSubtomograms,
                                         samplingRate=5)
            cls.launchProtocol(protImport)
            cls.importProt = protImport
        return cls.importProt

    def _createProjZ(self):
        protImport = self._runPreviousProtocols()
        proj = self.newProtocol(XmippProtSubtomoProject,
                                input=protImport.outputSubTomograms)
        self.launchProtocol(proj)
        output = getattr(proj, SubtomoProjectOutput.particles.name)
        self.assertSetSize(output, 4, "There was a problem with particles output")
        return proj

    def _createProjY(self):
        protImport = self._runPreviousProtocols()
        proj = self.newProtocol(XmippProtSubtomoProject,
                                input=protImport.outputSubTomograms,
                                dirParam=1)
        self.launchProtocol(proj)

        output = getattr(proj, SubtomoProjectOutput.particles.name)
        self.assertSetSize(output, 4, "There was a problem with particles output")
        return proj

    def _createProjZ_range(self):
        protImport = self._runPreviousProtocols()
        proj = self.newProtocol(XmippProtSubtomoProject,
                                input=protImport.outputSubTomograms,
                                rangeParam=1,
                                cropParam=20)
        self.launchProtocol(proj)
        output = getattr(proj, SubtomoProjectOutput.particles.name)
        self.assertSetSize(output, 4, "There was a problem with particles output")
        return proj

    def _createRadAvgZ(self):
        protImport = self._runPreviousProtocols()
        proj = self.newProtocol(XmippProtSubtomoProject,
                                input=protImport.outputSubTomograms,
                                radAvg=True)
        self.launchProtocol(proj)
        output = getattr(proj, SubtomoProjectOutput.particles.name)
        self.assertSetSize(output, 4, "There was a problem with particles output")
        return proj

    def test_top(self):
        self._createProjZ()

    def test_y(self):
        self._createProjY()

    def test_top_range(self):
        self._createProjZ_range()

    def test_top_radAvg(self):
        self._createRadAvgZ()


class TestXmipptomoApplyTransf(BaseTest):
    """This class check if the protocol apply_alignment_subtomo works properly."""

    @classmethod
    def setUpClass(cls):
        setupTestProject(cls)
        cls.dataset = DataSet.getDataSet('tomo-em')

    def _runPreviousProtocols(self):
        protPhantom = self.newProtocol(XmippProtPhantomSubtomo, option=1, nsubtomos=5)
        self.launchProtocol(protPhantom)
        self.assertIsNotNone(protPhantom.outputSubtomograms,
                             "There was a problem with subtomograms output")
        return protPhantom

    def _applyAlignment(self):
        protPhantom = self._runPreviousProtocols()
        apply = self.newProtocol(XmippProtApplyTransformSubtomo,
                                 inputSubtomograms=protPhantom.outputSubtomograms)
        self.launchProtocol(apply)
        self.assertIsNotNone(apply.outputSubtomograms,
                             "There was a problem with subtomograms output")
        self.assertIsNotNone(apply.outputAverage,
                             "There was a problem with average output")
        return apply

    def test_applyAlignment(self):
        align = self._applyAlignment()
        self.assertTrue(getattr(align, 'outputSubtomograms'))
        self.assertTrue(getattr(align, 'outputAverage'))
        return align


class TestXmipptomoMapback(BaseTest):
    """This class check if the protocol mapback works properly."""

    @classmethod
    def setUpClass(cls):
        setupTestProject(cls)
        cls.dataset = DataSet.getDataSet('tomo-em')
        cls.tomogram = cls.dataset.getFile('tomo1')
        cls.coords3D = cls.dataset.getFile('overview_wbp.txt')

    def _runPreviousProtocols(self):
        protImportTomogram = self.newProtocol(ProtImportTomograms,
                                              filesPath=self.tomogram,
                                              samplingRate=5)
        self.launchProtocol(protImportTomogram)
        self.assertIsNotNone(protImportTomogram.outputTomograms,
                             "There was a problem with tomogram output")

        protPhantom = self.newProtocol(XmippProtPhantomSubtomo,
                                       option=1,
                                       sampling=4,
                                       nsubtomos=5,
                                       coords=True,
                                       tomos=protImportTomogram.outputTomograms)
        self.launchProtocol(protPhantom)
        self.assertIsNotNone(protPhantom.outputSubtomograms,
                             "There was a problem with subtomograms output")

        return protImportTomogram, protPhantom

    def test_mapback(self):
        protImportTomogram, protPhantom = self._runPreviousProtocols()
        mapback = self.newProtocol(XmippProtSubtomoMapBack,
                                   selection=1,
                                   inputSubtomos=protPhantom.outputSubtomograms,
                                   inputRef=protPhantom,
                                   removeBackground=True)

        mapback.inputRef.setExtended("outputSubtomograms.1")
        self.launchProtocol(mapback)

        self.assertSetSize(getattr(mapback, XmippProtSubtomoMapBack._possibleOutputs.tomograms.name), 1,
                           "There was a problem with tomograms output")


class TestXmippTomoPhantom(BaseTest):
    """This class check if the protocol create phantom tomograms works properly."""

    @classmethod
    def setUpClass(cls):
        setupTestProject(cls)

    def test_phantom(self):
        phantom = self.newProtocol(XmippProtPhantomTomo,
                                   ntomos=2,
                                   nparticles=10)
        self.launchProtocol(phantom)
        tomograms = getattr(phantom, OutputPhantomTomos.tomograms.name)
        self.assertSetSize(tomograms, 2, "There was a problem with subtomograms output")

        self.assertIsNotNone(tomograms.getAcquisition().getMagnification(),
                             "Acquisition magnification not populated properly")

        coordinates = getattr(phantom, OutputPhantomTomos.coordinates3D.name)
        self.assertSetSize(coordinates, 20, "There was a problem with subtomograms output")

        return phantom


class XmippTomoScoreCoordinates(BaseTest):
    """This class check if the protocol project top works properly."""

    @classmethod
    def setUpClass(cls):
        setupTestProject(cls)
        cls.dataset = DataSet.getDataSet('tomo-em')
        cls.tomogram = cls.dataset.getFile('overview_wbp.em')

    def _runPreviousProtocols(self):
        protImportTomogram = self.newProtocol(ProtImportTomograms,
                                              filesPath=self.tomogram,
                                              samplingRate=2,
                                              objLabel='Import Tomogram')
        self.launchProtocol(protImportTomogram)
        output = getattr(protImportTomogram, 'outputTomograms', None)
        self.assertIsNotNone(output,
                             "There was a problem with import tomograms output")

        protImportCoordinates3d = self.newProtocol(ProtImportCoordinates3D,
                                                   objLabel='Import Coordinates - TXT',
                                                   auto=0,
                                                   filesPath=self.dataset.getPath(),
                                                   importTomograms=protImportTomogram.outputTomograms,
                                                   filesPattern='*.txt', boxSize=32,
                                                   samplingRate=5)
        self.launchProtocol(protImportCoordinates3d)
        output = getattr(protImportCoordinates3d, 'outputCoordinates', None)
        self.assertIsNotNone(output,
                             "There was a problem with import coordinates output")

        return protImportCoordinates3d

    def _createProtScoreCarbon(self, protCoords):
        protScoreCoordinates = self.newProtocol(XmippProtScoreCoordinates,
                                                objLabel='Filter Carbon - Threshold 0.8',
                                                inputCoordinates=protCoords.outputCoordinates,
                                                filter=1,
                                                outliers=False)
        self.launchProtocol(protScoreCoordinates)
        return getattr(protScoreCoordinates, 'outputCoordinates')

    def _createProtScoreOutliers(self, protCoords):
        protScoreCoordinates = self.newProtocol(XmippProtScoreCoordinates,
                                                objLabel='Filter Outliers - Threshold 1',
                                                inputCoordinates=protCoords.outputCoordinates,
                                                filter=1,
                                                carbon=False)
        self.launchProtocol(protScoreCoordinates)
        return getattr(protScoreCoordinates, 'outputCoordinates')

    def test_score_coordinates(self):
        # Run imports
        protCoords = self._runPreviousProtocols()

        # Test Carbon based filtering
        filteredCoords = self._createProtScoreCarbon(protCoords)
        # self.assertTrue(filteredCoords,
        #                 "There was a problem with score coordinates output")
        self.assertTrue(filteredCoords.getSize() == 5)
        self.assertTrue(filteredCoords.getBoxSize() == 32)
        self.assertTrue(filteredCoords.getSamplingRate() == 5)

        # Test Outlier based filtering
        filteredCoords = self._createProtScoreOutliers(protCoords)
        # self.assertTrue(filteredCoords,
        #                 "There was a problem with score coordinates output")
        self.assertTrue(filteredCoords.getSize() == 0)
        self.assertTrue(filteredCoords.getBoxSize() == 32)
        self.assertTrue(filteredCoords.getSamplingRate() == 5)


class TestXmipptomoHalfMaps(BaseTest):
    """This class check if the protocol to create half maps from a SetOfSubtomograms
    works properly"""

    @classmethod
    def setUpClass(cls):
        setupTestProject(cls)

    def _phantom(self):
        phantom = self.newProtocol(XmippProtPhantomSubtomo, option=1)
        self.launchProtocol(phantom)
        self.assertIsNotNone(phantom.outputSubtomograms,
                             "There was a problem with subtomograms output")
        return phantom

    def _half_maps(self, subtomos):
        half_maps = self.newProtocol(XmippProtHalfMapsSubtomo, inputSubtomograms=subtomos)
        self.launchProtocol(half_maps)
        self.assertIsNotNone(half_maps.halfMaps,
                             "There was a problem with half maps output")
        return half_maps

    def test_half_maps(self):
        phantom = self._phantom()
        half_maps = self._half_maps(phantom.outputSubtomograms)
        map_even = np.squeeze(ImageHandler().read(half_maps.halfMaps[1].getFileName()).getData())
        map_odd = np.squeeze(ImageHandler().read(half_maps.halfMaps[2].getFileName()).getData())
        error = np.sqrt(np.sum((map_even - map_odd) ** 2) / map_even.size)
        self.assertAlmostEqual(error, 0.0, delta=0.1, msg="Unexpected half maps")
        return half_maps


# class TestXmippTomoScoreTransform(BaseTest):
#     """This class check if the protocol score_transform works properly."""
#
#     @classmethod
#     def setUpClass(cls):
#         setupTestProject(cls)
#         cls.dataset = DataSet.getDataSet('tomo-em')
#         cls.setOfSubtomograms = cls.dataset.getFile('basename.hdf')
#
#     def _runImportSubtomos(self, label):
#         protImport = self.newProtocol(ProtImportSubTomograms,
#                                       filesPath=self.setOfSubtomograms,
#                                       samplingRate=5,
#                                       label=label)
#         self.launchProtocol(protImport)
#         self.assertIsNotNone(protImport.outputSubTomograms,
#                              "There was a problem with import subtomograms output")
#         return protImport.outputSubTomograms
#
#     def _scoreTransformations(self, firstSubtomos, secondSubtomos):
#         scoredTr = self.newProtocol(XmippProtScoreTransform,
#                                    firstSubtomos=firstSubtomos,
#                                    secondSubtomos=secondSubtomos,
#                                    label='Score Subtomogram Transformations')
#         self.launchProtocol(scoredTr)
#         self.assertIsNotNone(scoredTr.outputSetOfSubtomogram,
#                              "There was a problem with score subtomograms output")
#         return scoredTr.outputSetOfSubtomogram
#
#     def test_scoreTransformations(self):
#         firstSubtomos = self._runImportSubtomos('First Subtomograms')
#         secondSubtomos = self._runImportSubtomos('Second Subtomograms')
#         scoredSubtomos = self._scoreTransformations(firstSubtomos, secondSubtomos)
#         self.assertTrue(scoredSubtomos.getSize() == 4)
#         dist = scoredSubtomos.aggregate(["MAX"], "distanceScore", ["distanceScore"])
#         dist = np.asarray([d["distanceScore"] for d in dist])
#         meanDist = np.mean(dist)
#         self.assertTrue(meanDist == 0)
#         return scoredSubtomos

class TestXmipptomoSubtractionSubtomo(BaseTest):
    """This class check if the protocol subtraction_subtomo works properly."""

    @classmethod
    def setUpClass(cls):
        setupTestProject(cls)

    def _runPreviousProtocols(self):
        createAverage = self.newProtocol(XmippProtPhantomSubtomo,
                                         option=1,
                                         nsubtomos=1)
        self.launchProtocol(createAverage)
        self.assertIsNotNone(createAverage.outputSubtomograms,
                             "There was a problem with subtomogram average phantom output")
        createSubtomos = self.newProtocol(XmippProtPhantomSubtomo,
                                          option=1,
                                          nsubtomos=10,
                                          rotate=True,
                                          applyShift=True)
        self.launchProtocol(createSubtomos)
        self.assertIsNotNone(createSubtomos.outputSubtomograms,
                             "There was a problem with subtomogram phantoms output")
        return createAverage, createSubtomos

    def test_subtraction(self):
        createAverage, createSubtomos = self._runPreviousProtocols()
        subtraction = self.newProtocol(XmippProtSubtractionSubtomo,
                                       inputSubtomos=createSubtomos.outputSubtomograms,
                                       average=createAverage.outputSubtomograms,
                                       maskBool=False)
        self.launchProtocol(subtraction)
        self.assertIsNotNone(subtraction.outputSubtomograms,
                             "There was a problem with subtracted subtomograms output")
        self.assertSetSize(subtraction.outputSubtomograms, 10, "There was a problem with particles output")
        self.assertTrue(subtraction.outputSubtomograms.getSamplingRate() == 1.0)
        self.assertTrue(subtraction.outputSubtomograms.getFirstItem().getDim() == (40, 40, 40))


<<<<<<< HEAD
class TestXmipptomoProtFitVesicles(BaseTest):
    """ This class check if the protocol fit vesicles works properly."""
=======
class TestXmipptomoSplitTS(BaseTest):
    """This class check if the protocol split tilt-series works properly."""
>>>>>>> ea86dab8

    @classmethod
    def setUpClass(cls):
        setupTestProject(cls)
<<<<<<< HEAD
        cls.dataset = DataSet.getDataSet('tomo-em')
        cls.tomogram = cls.dataset.getFile('tomo1')
        cls.coords3D = cls.dataset.getFile('overview_wbp.txt')

    def _runPreviousProtocols(self):
        protImportTomogram = self.newProtocol(ProtImportTomograms,
                                              filesPath=self.tomogram,
                                              samplingRate=5)
        self.launchProtocol(protImportTomogram)
        self.assertIsNotNone(protImportTomogram.outputTomograms,
                             "There was a problem with tomogram output")

        protImportCoordinates3d = self.newProtocol(ProtImportCoordinates3D,
                                                   filesPath=self.coords3D,
                                                   importTomograms=protImportTomogram.outputTomograms,
                                                   boxSize=32,
                                                   samplingRate=5)
        self.launchProtocol(protImportCoordinates3d)
        self.assertIsNotNone(protImportCoordinates3d.outputCoordinates,
                             "There was a problem with coordinates 3d output")

        protImportCoordinates3d_2 = self.newProtocol(ProtImportCoordinates3D,
                                                     filesPath=self.coords3D,
                                                     importTomograms=protImportTomogram.outputTomograms,
                                                     boxSize=32,
                                                     samplingRate=5)
        self.launchProtocol(protImportCoordinates3d_2)
        self.assertIsNotNone(protImportCoordinates3d_2.outputCoordinates,
                             "There was a problem with coordinates 3d output 2")

        protJoinCoordinates = self.newProtocol(ProtUnionSet,
                                               inputSets=[protImportCoordinates3d.outputCoordinates,
                                                          protImportCoordinates3d_2.outputCoordinates])
        self.launchProtocol(protJoinCoordinates)
        self.assertIsNotNone(protJoinCoordinates.outputSet,
                             "There was a problem with join coordinates output")

        return protJoinCoordinates, protImportTomogram

    def test_fitEllipsoid(self):
        protJoinCoordinates, protImportTomogram = self._runPreviousProtocols()
        protFitVesicles = self.newProtocol(XmippProtFitEllipsoid,
                                           input=protJoinCoordinates.outputSet,
                                           inputTomos=protImportTomogram.outputTomograms)
        self.launchProtocol(protFitVesicles)
        self.assertIsNotNone(protFitVesicles.outputMeshes, "There was a problem with output vesicles (SetOfMeshes)")
        self.assertEqual(protFitVesicles.outputMeshes.getSize(), 11184)
        return protFitVesicles


class TestXmipptomoProtCCtoROI(BaseTest):
    """ This class check if the protocol connected componnents to ROIs works properly."""

    @classmethod
    def setUpClass(cls):
        setupTestProject(cls)
        cls.dataset = DataSet.getDataSet('tomo-em')
        cls.tomogram = cls.dataset.getFile('tomo1')
        cls.coords3D = cls.dataset.getFile('overview_wbp.txt')

    def _runPreviousProtocols(self):
        protImportTomogram = self.newProtocol(ProtImportTomograms,
                                              filesPath=self.tomogram,
                                              samplingRate=5)
        self.launchProtocol(protImportTomogram)
        self.assertIsNotNone(protImportTomogram.outputTomograms,
                             "There was a problem with tomogram output")

        protImportCoordinates3d = self.newProtocol(ProtImportCoordinates3D,
                                                   filesPath=self.coords3D,
                                                   importTomograms=protImportTomogram.outputTomograms,
                                                   boxSize=32,
                                                   samplingRate=5)
        self.launchProtocol(protImportCoordinates3d)
        self.assertIsNotNone(protImportCoordinates3d.outputCoordinates,
                             "There was a problem with coordinates 3d output")

        protImportCoordinates3d_2 = self.newProtocol(ProtImportCoordinates3D,
                                                     filesPath=self.coords3D,
                                                     importTomograms=protImportTomogram.outputTomograms,
                                                     boxSize=32,
                                                     samplingRate=5)
        self.launchProtocol(protImportCoordinates3d_2)
        self.assertIsNotNone(protImportCoordinates3d_2.outputCoordinates,
                             "There was a problem with coordinates 3d output 2")

        protJoinCoordinates = self.newProtocol(ProtUnionSet,
                                               inputSets=[protImportCoordinates3d.outputCoordinates,
                                                          protImportCoordinates3d_2.outputCoordinates])
        self.launchProtocol(protJoinCoordinates)
        self.assertIsNotNone(protJoinCoordinates.outputSet,
                             "There was a problem with join coordinates output")

        protFitVesicles = self.newProtocol(XmippProtFitEllipsoid,
                                           input=protJoinCoordinates.outputSet,
                                           inputTomos=protImportTomogram.outputTomograms)
        self.launchProtocol(protFitVesicles)
        self.assertIsNotNone(protFitVesicles.outputMeshes, "There was a problem with output vesicles (SetOfMeshes)")
        return protFitVesicles, protJoinCoordinates

    def test_CCtoROIs(self):
        protFitVesicles, protJoinCoordinates = self._runPreviousProtocols()
        protCCtoROI = self.newProtocol(XmippProtCCroi,
                                       inputCoordinates=protJoinCoordinates.outputSet,
                                       inputMeshes=protFitVesicles.outputMeshes)
        self.launchProtocol(protCCtoROI)
        self.assertIsNotNone(protCCtoROI.outputSet, "There was a problem with CCtoROIs output")
        self.assertEqual(protCCtoROI.outputSet.getSize(), 10)
        self.assertEqual(protCCtoROI.outputSet.getBoxSize(), 32)
        return protCCtoROI

    def test_CCtoROIsPoints(self):
        protFitVesicles, protJoinCoordinates = self._runPreviousProtocols()
        protCCtoROI = self.newProtocol(XmippProtCCroi,
                                       inputCoordinates=protJoinCoordinates.outputSet,
                                       inputMeshes=protFitVesicles.outputMeshes,
                                       selection=1)
        self.launchProtocol(protCCtoROI)
        self.assertIsNotNone(protCCtoROI.outputSet, "There was a problem with CCtoROIs points output")
        self.assertEqual(protCCtoROI.outputSet.getSize(), 10)
        self.assertEqual(protCCtoROI.outputSet.getBoxSize(), 32)
=======

        cls.inputDataSet = DataSet.getDataSet('tomo-em')
        cls.inputSoTS = cls.inputDataSet.getFile('ts1_imod')

    def runWorkflow(self):
        protImportTS = self.newProtocol(ProtImportTs,
                                        filesPath=os.path.split(self.inputSoTS)[0],
                                        filesPattern="BB{TS}.st",
                                        voltage=300,
                                        anglesFrom=0,
                                        magnification=105000,
                                        sphericalAberration=2.7,
                                        amplitudeContrast=0.1,
                                        samplingRate=20.2,
                                        doseInitial=0,
                                        dosePerFrame=3.0,
                                        minAngle=-55,
                                        maxAngle=65.0,
                                        stepAngle=2.0,
                                        tiltAxisAngle=-12.5)

        self.launchProtocol(protImportTS)

        protSplitTS = self.newProtocol(XmippProtSplitTiltSeries,
                                       inputSetOfTiltSeries=protImportTS.outputTiltSeries)

        self.launchProtocol(protSplitTS)

        return protSplitTS

    def testSplitTS(self):
        protSplitTS = self.runWorkflow()

        self.assertIsNotNone(protSplitTS.outputEvenSetOfTiltSeries,
                             "Even set of tilt series has not been generated")
        self.assertIsNotNone(protSplitTS.outputOddSetOfTiltSeries,
                             "Odd set of tilt series has not been generated")

        self.assertTrue(protSplitTS.outputEvenSetOfTiltSeries.getSamplingRate() == 20.20)
        self.assertTrue(protSplitTS.outputOddSetOfTiltSeries.getSamplingRate() == 20.20)

        self.assertSetSize(protSplitTS.outputEvenSetOfTiltSeries, 2, "Missing TS in even set")
        self.assertSetSize(protSplitTS.outputOddSetOfTiltSeries, 2, "Missing TS in odd set")

        self.assertTrue(protSplitTS.outputEvenSetOfTiltSeries.getFirstItem().getDim() == (512, 512, 30))
        self.assertTrue(protSplitTS.outputOddSetOfTiltSeries.getFirstItem().getDim() == (512, 512, 31))
>>>>>>> ea86dab8
<|MERGE_RESOLUTION|>--- conflicted
+++ resolved
@@ -31,21 +31,14 @@
 from tomo.tests import DataSet
 from tomo.protocols import (ProtImportCoordinates3D,
                             ProtImportTomograms,
-<<<<<<< HEAD
-                            ProtImportSubTomograms)
+                            ProtImportSubTomograms, 
+                            ProtImportTs)
 from pwem.protocols import ProtUnionSet
 
 from xmipptomo.protocols import XmippProtSubtomoProject, XmippProtConnectedComponents, XmippProtApplyTransformSubtomo, \
     XmippProtSubtomoMapBack, XmippProtPhantomSubtomo, XmippProtScoreCoordinates, XmippProtScoreTransform, \
-    XmippProtHalfMapsSubtomo, XmippProtPhantomTomo, XmippProtSubtractionSubtomo, XmippProtCCroi, XmippProtFitEllipsoid
-=======
-                            ProtImportSubTomograms,
-                            ProtImportTs)
-
-from xmipptomo.protocols import XmippProtSubtomoProject, XmippProtConnectedComponents, XmippProtApplyTransformSubtomo, \
-    XmippProtSubtomoMapBack, XmippProtPhantomSubtomo, XmippProtScoreCoordinates, XmippProtScoreTransform, \
-    XmippProtHalfMapsSubtomo, XmippProtPhantomTomo, XmippProtSubtractionSubtomo, XmippProtSplitTiltSeries
->>>>>>> ea86dab8
+    XmippProtHalfMapsSubtomo, XmippProtPhantomTomo, XmippProtSubtractionSubtomo, XmippProtCCroi, XmippProtFitEllipsoid, XmippProtSplitTiltSeries
+
 from xmipptomo.protocols.protocol_phantom_tomo import OutputPhantomTomos
 from xmipptomo.protocols.protocol_project_top import SubtomoProjectOutput
 
@@ -448,18 +441,11 @@
         self.assertTrue(subtraction.outputSubtomograms.getFirstItem().getDim() == (40, 40, 40))
 
 
-<<<<<<< HEAD
 class TestXmipptomoProtFitVesicles(BaseTest):
     """ This class check if the protocol fit vesicles works properly."""
-=======
-class TestXmipptomoSplitTS(BaseTest):
-    """This class check if the protocol split tilt-series works properly."""
->>>>>>> ea86dab8
-
-    @classmethod
-    def setUpClass(cls):
-        setupTestProject(cls)
-<<<<<<< HEAD
+    @classmethod
+    def setUpClass(cls):
+        setupTestProject(cls)
         cls.dataset = DataSet.getDataSet('tomo-em')
         cls.tomogram = cls.dataset.getFile('tomo1')
         cls.coords3D = cls.dataset.getFile('overview_wbp.txt')
@@ -581,8 +567,14 @@
         self.assertIsNotNone(protCCtoROI.outputSet, "There was a problem with CCtoROIs points output")
         self.assertEqual(protCCtoROI.outputSet.getSize(), 10)
         self.assertEqual(protCCtoROI.outputSet.getBoxSize(), 32)
-=======
-
+
+
+class TestXmipptomoSplitTS(BaseTest):
+    """This class check if the protocol split tilt-series works properly."""
+    
+    @classmethod
+    def setUpClass(cls):
+        setupTestProject(cls)
         cls.inputDataSet = DataSet.getDataSet('tomo-em')
         cls.inputSoTS = cls.inputDataSet.getFile('ts1_imod')
 
@@ -627,5 +619,4 @@
         self.assertSetSize(protSplitTS.outputOddSetOfTiltSeries, 2, "Missing TS in odd set")
 
         self.assertTrue(protSplitTS.outputEvenSetOfTiltSeries.getFirstItem().getDim() == (512, 512, 30))
-        self.assertTrue(protSplitTS.outputOddSetOfTiltSeries.getFirstItem().getDim() == (512, 512, 31))
->>>>>>> ea86dab8
+        self.assertTrue(protSplitTS.outputOddSetOfTiltSeries.getFirstItem().getDim() == (512, 512, 31))