# **************************************************************************
# *
# * Authors:    Estrella Fernandez Gimenez [1]
# *
# * [1] Centro Nacional de Biotecnologia, CSIC, Spain
# *
# * This program is free software; you can redistribute it and/or modify
# * it under the terms of the GNU General Public License as published by
# * the Free Software Foundation; either version 2 of the License, or
# * (at your option) any later version.
# *
# * This program is distributed in the hope that it will be useful,
# * but WITHOUT ANY WARRANTY; without even the implied warranty of
# * MERCHANTABILITY or FITNESS FOR A PARTICULAR PURPOSE.  See the
# * GNU General Public License for more details.
# *
# * You should have received a copy of the GNU General Public License
# * along with this program; if not, write to the Free Software
# * Foundation, Inc., 59 Temple Place, Suite 330, Boston, MA
# * 02111-1307  USA
# *
# *  All comments concerning this program package may be sent to the
# *  e-mail address 'scipion@cnb.csic.es'
# *
# **************************************************************************

from pyworkflow.tests import BaseTest, setupTestProject
<<<<<<< HEAD
from xmipptomo.protocols import XmippProtCCroi, XmippProtSubtomoProject

from pwem import Domain
DataSet = Domain.importFromPlugin('tomo.tests', 'DataSet', doRaise=True)
ProtImportCoordinates3D = Domain.importFromPlugin("tomo.protocols",
                                                  "ProtImportCoordinates3D",
                                                  doRaise=True)
ProtImportTomograms = Domain.importFromPlugin("tomo.protocols", "ProtImportTomograms")
ProtImportSubTomograms = Domain.importFromPlugin("tomo.protocols", "ProtImportSubTomograms")


class TestXmippProtCCroi(BaseTest):
    """ This class check if the protocol to adjust coordinates to a roi works
    properly."""
=======
from tomo.tests import DataSet
from xmipptomo.protocols import XmippProtSubtomoProject, XmippProtConnectedComponents
ProtImportCoordinates3D = importFromPlugin("tomo.protocols", "ProtImportCoordinates3D")
ProtImportTomograms = importFromPlugin("tomo.protocols", "ProtImportTomograms")
ProtImportSubTomograms = importFromPlugin("tomo.protocols", "ProtImportSubTomograms")

class TestXmippProtCC(BaseTest):
    """ This class check if the protocol to compute connected components works properly."""
>>>>>>> eb848e1f

    @classmethod
    def setUpClass(cls):
        setupTestProject(cls)
        cls.dataset = DataSet.getDataSet('tomo-em')
        cls.tomogram = cls.dataset.getFile('tomo1')
        cls.coords3D = cls.dataset.getFile('overview_wbp.txt')

    def _runPreviousProtocols(self):
        protImportTomogram = self.newProtocol(ProtImportTomograms,
                                              filesPath=self.tomogram,
                                              samplingRate=5)
        self.launchProtocol(protImportTomogram)
        protImportCoordinates3d = self.newProtocol(ProtImportCoordinates3D,
                                                   filesPath=self.coords3D,
                                                   importTomograms=protImportTomogram.outputTomograms,
                                                   boxSize=32,
                                                   samplingRate=5)
        self.launchProtocol(protImportCoordinates3d)
        self.assertIsNotNone(protImportTomogram.outputTomograms,
                             "There was a problem with tomogram output")
        self.assertIsNotNone(protImportCoordinates3d.outputCoordinates,
                             "There was a problem with coordinates 3d output")
        return protImportCoordinates3d

    def test_cc(self):
        protImport = self._runPreviousProtocols()
        protConnectedComponents = self.newProtocol(XmippProtConnectedComponents,
                                                   inputCoordinates=protImport.outputCoordinates,
                                                   distance=120)
        self.launchProtocol(protConnectedComponents)
        self.assertTrue(protConnectedComponents.output3DCoordinates1)
        self.assertEqual(protConnectedComponents.output3DCoordinates1.getSize(), 2)
        self.assertTrue(protConnectedComponents.output3DCoordinates2)
        self.assertEqual(protConnectedComponents.output3DCoordinates2.getSize(), 2)
        self.assertTrue(protConnectedComponents.output3DCoordinates3)
        self.assertEqual(protConnectedComponents.output3DCoordinates3.getSize(), 1)
        return protConnectedComponents


class TestXmippProtProjectZ(BaseTest):
    """This class check if the protocol project top in Xmipp works properly."""

    @classmethod
    def setUpClass(cls):
        setupTestProject(cls)
        cls.dataset = DataSet.getDataSet('tomo-em')
        cls.setOfSubtomograms = cls.dataset.getFile('basename.hdf')

    def _runPreviousProtocols(self):
        protImport = self.newProtocol(ProtImportSubTomograms,
                                      filesPath=self.setOfSubtomograms,
                                      samplingRate=5)
        self.launchProtocol(protImport)
        return protImport

    def _createProjZ(self):
        protImport = self._runPreviousProtocols()
        proj = self.newProtocol(XmippProtSubtomoProject,
                                input=protImport.outputSubTomograms)
        self.launchProtocol(proj)
        self.assertIsNotNone(proj.outputParticles,
                             "There was a problem with particles output")
        return proj

    def _createProjY(self):
        protImport = self._runPreviousProtocols()
        proj = self.newProtocol(XmippProtSubtomoProject,
                                input=protImport.outputSubTomograms,
                                dirParam=1)
        self.launchProtocol(proj)
        self.assertIsNotNone(proj.outputParticles,
                             "There was a problem with particles output")
        return proj

    def test_top(self):
        projection = self._createProjZ()
        outputParticles = getattr(projection, 'outputParticles')
        self.assertTrue(outputParticles)
        return projection

    def test_y(self):
        projection = self._createProjY()
        outputParticles = getattr(projection, 'outputParticles')
        self.assertTrue(outputParticles)
        return projection
<|MERGE_RESOLUTION|>--- conflicted
+++ resolved
@@ -25,31 +25,17 @@
 # **************************************************************************
 
 from pyworkflow.tests import BaseTest, setupTestProject
-<<<<<<< HEAD
-from xmipptomo.protocols import XmippProtCCroi, XmippProtSubtomoProject
+from tomo.tests import DataSet
+from tomo.protocols import (ProtImportCoordinates3D,
+                            ProtImportTomograms,
+                            ProtImportSubTomograms)
 
-from pwem import Domain
-DataSet = Domain.importFromPlugin('tomo.tests', 'DataSet', doRaise=True)
-ProtImportCoordinates3D = Domain.importFromPlugin("tomo.protocols",
-                                                  "ProtImportCoordinates3D",
-                                                  doRaise=True)
-ProtImportTomograms = Domain.importFromPlugin("tomo.protocols", "ProtImportTomograms")
-ProtImportSubTomograms = Domain.importFromPlugin("tomo.protocols", "ProtImportSubTomograms")
+from xmipptomo.protocols import XmippProtSubtomoProject, XmippProtConnectedComponents, XmippProtCCroi
 
 
-class TestXmippProtCCroi(BaseTest):
-    """ This class check if the protocol to adjust coordinates to a roi works
+class TestXmippProtCC(BaseTest):
+    """ This class check if the protocol to compute connected components works
     properly."""
-=======
-from tomo.tests import DataSet
-from xmipptomo.protocols import XmippProtSubtomoProject, XmippProtConnectedComponents
-ProtImportCoordinates3D = importFromPlugin("tomo.protocols", "ProtImportCoordinates3D")
-ProtImportTomograms = importFromPlugin("tomo.protocols", "ProtImportTomograms")
-ProtImportSubTomograms = importFromPlugin("tomo.protocols", "ProtImportSubTomograms")
-
-class TestXmippProtCC(BaseTest):
-    """ This class check if the protocol to compute connected components works properly."""
->>>>>>> eb848e1f
 
     @classmethod
     def setUpClass(cls):
