# -*- coding: utf-8 -*-
# **************************************************************************
# *
# * Authors:     Estrella Fernandez Gimenez (me.fernandez@cnb.csic.es)
# *
# * [1] Unidad de Bioinformatica of Centro Nacional de Biotecnologia , CSIC
# *
# * This program is free software; you can redistribute it and/or modify
# * it under the terms of the GNU General Public License as published by
# * the Free Software Foundation; either version 2 of the License, or
# * (at your option) any later version.
# *
# * This program is distributed in the hope that it will be useful,
# * but WITHOUT ANY WARRANTY; without even the implied warranty of
# * MERCHANTABILITY or FITNESS FOR A PARTICULAR PURPOSE.  See the
# * GNU General Public License for more details.
# *
# * You should have received a copy of the GNU General Public License
# * along with this program; if not, write to the Free Software
# * Foundation, Inc., 59 Temple Place, Suite 330, Boston, MA
# * 02111-1307  USA
# *
# *  All comments concerning this program package may be sent to the
# *  e-mail address 'scipion@cnb.csic.es'
# *
# **************************************************************************

from pyworkflow.wizard import Wizard
<<<<<<< HEAD
from pwem import Domain

XmippProtConnectedComponents = Domain.importFromPlugin("xmipptomo.protocols",
                                                       "XmippProtConnectedComponents",
                                                       doRaise=True)
XmippProtCCroi = Domain.importFromPlugin("xmipptomo.protocols", "XmippProtCCroi")

=======
from protocols import XmippProtConnectedComponents
>>>>>>> eb848e1f

class XmippConnectedCompWizard(Wizard):
    _targets = ([(XmippProtConnectedComponents, ['distance'])])

    def show(self, form):
        tomoCCProt = form.protocol
        inputCoordinates = tomoCCProt.inputCoordinates.get()
        if not inputCoordinates:
            print('You must specify input coordinates')
            return
        boxSize = inputCoordinates.getBoxSize()
        if not boxSize:
            print('These coordinates do not have box size. Please, enter distance manually.')
            return
        distance = boxSize * 3
        form.setVar('distance', distance)
<|MERGE_RESOLUTION|>--- conflicted
+++ resolved
@@ -26,17 +26,8 @@
 # **************************************************************************
 
 from pyworkflow.wizard import Wizard
-<<<<<<< HEAD
-from pwem import Domain
+from .protocols import XmippProtConnectedComponents
 
-XmippProtConnectedComponents = Domain.importFromPlugin("xmipptomo.protocols",
-                                                       "XmippProtConnectedComponents",
-                                                       doRaise=True)
-XmippProtCCroi = Domain.importFromPlugin("xmipptomo.protocols", "XmippProtCCroi")
-
-=======
-from protocols import XmippProtConnectedComponents
->>>>>>> eb848e1f
 
 class XmippConnectedCompWizard(Wizard):
     _targets = ([(XmippProtConnectedComponents, ['distance'])])
