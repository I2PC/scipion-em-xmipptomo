--- conflicted
+++ resolved
@@ -8,17 +8,13 @@
                 {"tag": "protocol", "value": "XmippProtResizeTiltSeries", "text": "default"},
                 {"tag": "protocol", "value": "XmippProtApplyTransformationMatrixTS", "text": "default"},
                 {"tag": "protocol", "value": "XmippProtSplitTiltSeries", "text": "default"}
-<<<<<<< HEAD
         ]},
 	    {"tag": "protocol_group", "text": "CTF", "openItem": "False", "children": [
 	        {"tag": "protocol", "value": "XmippProtRotateAstigmatism", "text": "default"}
 	    ]},
 	    {"tag": "protocol_group", "text": "Alignment", "openItem": "False", "children": [
 	        {"tag": "protocol", "value": "XmippProtDetectMisalignmentTiltSeries", "text": "default"}
-	    ]}
-=======
             ]}
->>>>>>> ebcbd4eb
 	]},
 	{"tag": "section", "text": "Tomograms", "children": [
 	    {"tag": "protocol_group", "text": "Preprocess", "openItem": "False", "children": [
@@ -54,4 +50,4 @@
         {"tag": "section", "text": "Test", "children": [
             {"tag": "protocol", "value": "XmippProtPhantomSubtomo", "text": "default"}
 	]}
- ]+ ]
