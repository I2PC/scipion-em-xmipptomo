--- conflicted
+++ resolved
@@ -1,13 +1,5 @@
 [PROTOCOLS]
 Tomography = [
-<<<<<<< HEAD
-	{"tag": "section", "text": "Imports", "icon": "bookmark.png", "children": []},
-	{"tag": "section", "text": "Tilt-series movies", "children": [
-                {"tag": "protocol", "value": "XmippProtTsFlexAlign", "text": "default"}
-        ]},
-	{"tag": "section", "text": "Reconstruction", "children": [
-	            {"tag": "protocol", "value": "XmippProtResizeTiltSeries", "text": "default"}
-=======
 	{"tag": "section", "text": "Tilt-series movies", "children": [
             {"tag": "protocol", "value": "XmippProtTsFlexAlign", "text": "default"}
 	]},
@@ -28,7 +20,6 @@
 	    {"tag": "protocol_group", "text": "Quality Analysis", "openItem": "False", "children": [
                 {"tag": "protocol", "value": "XmippProtMonoTomo", "text": "default"}
 	    ]}
->>>>>>> 5b6153d2
 	]},
 	{"tag": "section", "text": "Particles", "children": [
 	    {"tag": "protocol_group", "text": "Picking", "openItem": "False", "children": [
