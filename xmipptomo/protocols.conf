[PROTOCOLS]
Tomography = [
	{"tag": "section", "text": "Tilt-series movies", "children": [
            {"tag": "protocol", "value": "XmippProtTsFlexAlign", "text": "default"}
	]},
	{"tag": "section", "text": "Tilt-series", "children": [
	    {"tag": "protocol_group", "text": "Tilt-series preprocess", "openItem": "False", "children": [
                {"tag": "protocol", "value": "XmippProtResizeTiltSeries", "text": "default"},
                {"tag": "protocol", "value": "XmippProtApplyTransformationMatrixTS", "text": "default"},
                {"tag": "protocol", "value": "XmippProtSplitTiltSeries", "text": "default"}
            ]},
	    {"tag": "protocol_group", "text": "CTF", "openItem": "False", "children": [
	        {"tag": "protocol", "value": "XmippProtRotateAstigmatism", "text": "default"}
	    ]}
	]},
	{"tag": "section", "text": "Tomograms", "children": [
	    {"tag": "protocol_group", "text": "Preprocess", "openItem": "False", "children": [
                {"tag": "protocol", "value": "XmippProtResizeTomograms", "text": "default"}
	    ]},
	    {"tag": "protocol_group", "text": "Quality Analysis", "openItem": "False", "children": [
                {"tag": "protocol", "value": "XmippProtMonoTomo", "text": "default"}
	    ]}
	]},
<<<<<<< HEAD
    {"tag": "section", "text": "Particles", "children": [
		{"tag": "protocol_group", "text": "Picking", "openItem": "False", "children": [
            {"tag": "protocol", "value": "XmippProtPeakHighContrast",   "text": "default"},
            {"tag": "protocol", "value": "XmippProtConnectedComponents", "text": "default"},
		    {"tag": "protocol", "value": "XmippProtRoiIJ",   "text": "default"},
=======
	{"tag": "section", "text": "Particles", "children": [
	    {"tag": "protocol_group", "text": "Picking", "openItem": "False", "children": [
	        {"tag": "protocol", "value": "XmippProtConnectedComponents", "text": "default"},
	        {"tag": "protocol", "value": "XmippProtRoiIJ",   "text": "default"},
>>>>>>> 7eeab58b
		    {"tag": "protocol", "value": "XmippProtCCroi",   "text": "default"},
            {"tag": "protocol", "value": "XmippProtFitEllipsoid",   "text": "default"},
            {"tag": "protocol", "value": "XmippProtScoreCoordinates",   "text": "default"}
            ]}
        ]},
	{"tag": "section", "text": "Subtomogram averaging", "children": [
	    {"tag": "section", "text": "Preprocessing", "children": [
            {"tag": "protocol", "value": "XmippProtSubtomoProject", "text": "default"},
            {"tag": "protocol", "value": "XmippProtApplyTransformSubtomo", "text": "default"}
	    ]},
	    {"tag": "section", "text": "PostProcessing", "children": [
            {"tag": "protocol", "value": "XmippProtHalfMapsSubtomo", "text": "default"},
            {"tag": "protocol", "value": "XmippProtScoreTransform",   "text": "default"},
            {"tag": "protocol", "value": "XmippProtAlignTransform",   "text": "default"},
            {"tag": "protocol", "value": "XmippProtSubtomoMapBack", "text": "default"},
            {"tag": "protocol", "value": "XmippProtVolAdjust", "text": "default"},
            {"tag": "protocol", "value": "XmippProtSubtractionSubtomo", "text": "default"}
	    ]}
	]},
        {"tag": "section", "text": "Test", "children": [
	        {"tag": "protocol", "value": "XmippProtMisalignTiltSeries", "text": "default"},
            {"tag": "protocol", "value": "XmippProtPhantomSubtomo", "text": "default"}
	]}
 ]
<|MERGE_RESOLUTION|>--- conflicted
+++ resolved
@@ -21,18 +21,11 @@
                 {"tag": "protocol", "value": "XmippProtMonoTomo", "text": "default"}
 	    ]}
 	]},
-<<<<<<< HEAD
-    {"tag": "section", "text": "Particles", "children": [
-		{"tag": "protocol_group", "text": "Picking", "openItem": "False", "children": [
-            {"tag": "protocol", "value": "XmippProtPeakHighContrast",   "text": "default"},
-            {"tag": "protocol", "value": "XmippProtConnectedComponents", "text": "default"},
-		    {"tag": "protocol", "value": "XmippProtRoiIJ",   "text": "default"},
-=======
 	{"tag": "section", "text": "Particles", "children": [
 	    {"tag": "protocol_group", "text": "Picking", "openItem": "False", "children": [
+            {"tag": "protocol", "value": "XmippProtPeakHighContrast",   "text": "default"},
 	        {"tag": "protocol", "value": "XmippProtConnectedComponents", "text": "default"},
 	        {"tag": "protocol", "value": "XmippProtRoiIJ",   "text": "default"},
->>>>>>> 7eeab58b
 		    {"tag": "protocol", "value": "XmippProtCCroi",   "text": "default"},
             {"tag": "protocol", "value": "XmippProtFitEllipsoid",   "text": "default"},
             {"tag": "protocol", "value": "XmippProtScoreCoordinates",   "text": "default"}
