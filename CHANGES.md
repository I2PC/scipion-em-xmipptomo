## V3.24.06
   - New protocols:
      - apply_segmentation: Applies a segmentation to a set of tomograms.
      - segment_morphology: Segments a tomogram by means of thresholding, different kind of filters and morphological operations.
   - Protocols updated
      - deep_misalignment: updated model, minor improvements
      - extract_subtomos: improve extract subtomos readability
   - Protocols fixed
      - dose_filter: Dose filter, removing extract stacks
   - More xmippTomo
      - New xmippBase repository to manage shared protocols with Xmipp
      - protocols deprecated: score_transform, denoising_confidence
      - Removed tilt particles object (not used)

<<<<<<< HEAD
=======
   
>>>>>>> b7703732
## V3.23.11
   - Protocols updated
      - applyAlignmentTS
      - extract_particlesstacks: Added angles from Tilt Series
      - extract_subtomos: Keeping directions in extract subtomos
      - project_subtomograms: Added angles from Tilt Series
      - deep_misalignment_detection: Update deep misalignment detection with new version of subtomo extraction and fiducial size options
      - subtraction_subtomo: Improved implementation with MPI and md convert
      - cltomo:
      - resolution_local_monotomo: Allowing odd-even associated to the full tomogram
   - Protocols fixed
      - extract_particlestacks: Dose fixes
      - deep_misalignment_detection:  Recover deleted methods
      - dose_filter: Dose validation fixed
      - score_coordinates: 
   - More xmippTomo
      - Fixed calculateRotationAngleAndShiftsFromTM
      - Test refactoring

## V3.23.07
   - New protocols
      - project_subtomograms (for obtaining sobtomogram projections)
      - extract_particlestacks (extract from tilt series and SetOfTiltSeriesParticle)
      - denoising_confidence
      - extract_particlestacks
      - deep_misalignment_detection (misalignment detection in tomographic reconstructions from high-contrast regions)
      - peak_high_contrast (for detecting high contrast regions in tomographic reconstruction)
   - Protocols updated 
      - project_top: Subtomo projector compatible with hdf stacks. Test fixed. Projections keep orientation, Ignore alignments in projection
      - subtomo_map_back, score_coordinates: Mapback scales any reference to match the tomogram sampling
      - subtomo_map_back: Mapback waits now when scheduled and not the reference is needed,  works with 3d classes, works with "other tomograms"
      - project_subtomograms: Parallelized protocol 
- Update requirements.txt
- Fix tests: protocol_extract_subtomos, monotomo, crop, resize, xmipptomo


## V3.23.03.6:
 - Subtomo projections: new advance option to ignore alignments
## V3.23.03.6:
 - Map back fix: works with "other tomograms"

## V3.23.03.5:
 - Map back fix: works with 3d classes

## V3.23.03.4:
 - Mapback waits now when scheduled and not the reference is needed (validation added)

## V3.23.03.3:
 - Fit vesicles removed (moved to tomo)

## V3.23.03.2:
 - Mapback scales any reference to match the tomogram sampling.
## V3.23.03.1:
 - Subtomo projector compatible with hdf stacks. Test fixed. Projections keep orientation.

## V3.23.03.0:
 - New protocol and test extract_subtomos
 - New protocol splitTS
 - New protocol score_transform
 - New versions numering (associated to xmipp repository)
 - Updated flexalign


## V3.1.3:
 - Fix score transformations: avoid scores over 180.
 - Fix score transformations: not doing the correct match with score index.

## V3.1.2:
 - Projection subtomograms uses alignment information
 - Alignment consensus: Plot series is angle now. Output is of same type as input.

## V3.1.1:
 - First released version of the plugin documented properly in this file. The plugin contains the following 23 protocols:

   xmipptomo - align transformations ( XmippProtAlignTransform ):
      Protocol to rotate a series of alignments to a common reference defined by a
      Subtomogram Average

   xmipptomo - apply alignment subtomo ( XmippProtApplyTransformSubtomo ):
      Apply alignment matrix and produce a new setOfSubtomograms, with each subtomogram aligned to its reference.

   xmipptomo - apply alignment tilt-series ( XmippProtApplyTransformationMatrixTS ):
      Compute the interpolated tilt-series from its transform matrix.

   xmipptomo - connected components to ROIs ( XmippProtCCroi ):
      This protocol adjust a SetOfCoordinates (which usually will come from a
      connected componnent) to a ROI (region of interest) previously defined

   xmipptomo - cltomo ( XmippProtCLTomo ):
      Averages a set of subtomograms taking into account the missing edge.

   xmipptomo - connected components ( XmippProtConnectedComponents ):
      This protocol takes a set of coordinates and identifies connected
      components among the picked particles.

   xmipptomo - crop tomograms ( XmippProtCropTomograms ):
      Protocol to crop tomograms using xmipp_transform_window.
      The protocol allows to change the size of a tomogram/s, by removing the
      borders defined by the users

   xmipptomo - Filter coordinates by map ( XmippProtFilterCoordinatesByMap ):
      Filter coordinate by map both given a mask or a resolucion map from a tomogram

   xmipptomo - half maps ( XmippProtHalfMapsSubtomo ):
      Create half maps from a SetOfSubtomograms and its alignment

   xmipptomo - local Resolution MonoTomo ( XmippProtMonoTomo ):
      Given a tomogram the protocol assigns local resolutions to each voxel of the tomogram.
      To do that, thje protocol makes use of two half tomograms, called odd and even.
      These tomograms are reconstructed with the same alignment parameter but using the
      half of the data. For instance, the odd/even-images of the tilt series, or much
      better using the odd/even frames of the movies (recommended). The result is a
      tomogram with the values of local resolution.

   xmipptomo - phantom create subtomo ( XmippProtPhantomSubtomo ):
      Create subtomogram phantoms

   xmipptomo - phantom tomograms ( XmippProtPhantomTomo ):
      Create phantom tomograms with phantom particles and its coordinates with the right Scipion transformation matrix

   xmipptomo - resize tilt-series ( XmippProtResizeTiltSeries ):
      Wrapper protocol to Xmipp image resize applied on tilt-series

   xmipptomo - resize tomograms ( XmippProtResizeTomograms ):
      Protocol to to resize tomograms using xmipp_image_resize.
      The protocol allows to change the size of a tomogram/s by means
      of different methods

   xmipptomo - imagej roi ( XmippProtRoiIJ ):
      Tomogram ROI selection in IJ

   xmipptomo - score/filter coordinates ( XmippProtScoreCoordinates ):
      Scoring and (optional) filtering of coordinates based on different scoring
      functions (carbon distance, neighbour distance)

   xmipptomo - subtomo alignment consensus ( XmippProtScoreTransform ):
      Protocol to score a series of alignments stored in a SetOfSubtomograms by
      quaternion distance analysis.

      xmipp_alignmentDistance ranges from 0º to 180º. Therefore, a 0º distance is the best and means alignment is the same.
      The lower the score the more similar is the alignment.

   xmipptomo - split tilt-series ( XmippProtSplitTiltSeries ):
      Wrapper protocol to Xmipp split Odd Even on tilt-series

   xmipptomo - map back subtomos ( XmippProtSubtomoMapBack ):
      This protocol takes a tomogram, a reference subtomogram and a metadata with geometrical parameters
      (x,y,z) and places the reference subtomogram on the tomogram at the designated locations (map back).
      It has different representation options.

   xmipptomo - subtomo projection ( XmippProtSubtomoProject ):

      Project a set of volumes or subtomograms to obtain their X, Y or Z projection of the desired range of slices.

   xmipptomo - subtomo subtraction ( XmippProtSubtractionSubtomo ):
      This protocol subtracts a subtomogram average to a SetOfSubtomograms, which are internally aligned and
      numerically adjusted in order to obtain reliable results. The adjustment and subtraction is perfomed by
      xmipp_volume_subtraction program. A mask can be provided if the user wants to perform the subtraction in a
      determined region.

   xmipptomo - tiltseries FlexAlign ( XmippProtTsFlexAlign ):

      Simple protocol to average TiltSeries movies as basic
      motion correction. It is used mainly for testing purposes.<|MERGE_RESOLUTION|>--- conflicted
+++ resolved
@@ -12,10 +12,6 @@
       - protocols deprecated: score_transform, denoising_confidence
       - Removed tilt particles object (not used)
 
-<<<<<<< HEAD
-=======
-   
->>>>>>> b7703732
 ## V3.23.11
    - Protocols updated
       - applyAlignmentTS
